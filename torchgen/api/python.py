from dataclasses import dataclass
from typing import Optional, Union, Sequence, Set, List, Dict, Tuple

from torchgen.api.types import Binding, CppSignature, CppSignatureGroup
from torchgen.api import cpp
from torchgen.gen import pythonify_default
from torchgen.model import (
    Argument,
    BaseTy,
    BaseType,
    ListType,
    NativeFunction,
    OptionalType,
    Return,
    Type,
    Variant,
)

# ~~~~~~~~~~~~~~~~~~~~~~~~~~~~~~~~~~~~~~~~~~~~~~~~~~~~~~~~~~~~~~~~~~~ #
#
#                           Data Models
#
# ~~~~~~~~~~~~~~~~~~~~~~~~~~~~~~~~~~~~~~~~~~~~~~~~~~~~~~~~~~~~~~~~~~~ #
#
# [Notes] python binding codegen
#
# The Python binding codegen produces code that takes the input list of
# PyObjects, finds the matching ATen C++ function using PythonArgParser,
# converts the PyObjects into C++ types and calls the ATen C++ function:
#
# +--------+  parsing   +------------------------+  binding   +-----------------------+
# | PyObjs | ---------> | PythonArgParser Output | ---------> | Cpp Function Dispatch |
# +--------+            +------------------------+            +-----------------------+
#
# The following examples demonstrate the data models the Python binding
# codegen needs to deal with and the tasks it needs to accomplish. It
# helps understand the purpose of the new data types we introduced below.
#
#  - Function Schema (source of truth)
#
#      aten::empty.names(int[] size, *, Dimname[]? names,
#                        ScalarType? dtype=None, Layout? layout=None,
#                        Device? device=None, bool? pin_memory=None,
#                        MemoryFormat? memory_format=None) -> Tensor
#
#  - Python Signature
#
#    It's used to generate input schema string for PythonArgParser.
#    Note: TensorOptions fields are reordered and the additional
#    'requires_grad' field is added:
#
#      empty(IntArrayRef size, *, DimnameList? names,
#            MemoryFormat? memory_format=None, ScalarType dtype=None,
#            Layout layout=torch.strided, Device device=None,
#            bool pin_memory=False, bool requires_grad=False)
#
#  - C++ Signature
#
#    It's used to generate C++ lambda formals & dispatch call.
#    Note: the scattered TensorOptions fields are packed into 'options'.
#
#      auto dispatch_empty =
#          [](IntArrayRef size, c10::optional<DimnameList> names,
#             const TensorOptions & options,
#             c10::optional<MemoryFormat> memory_format) -> Tensor {
#          pybind11::gil_scoped_release no_gil;
#          return torch::empty(size, names, options, memory_format);
#      };
#
#  - Binding between Python Arguments and C++ Arguments
#
#    Given a set of Python Arguments in scope, we need produce the
#    binding expressions that translate the Python API into C++ API:
#
#            Python Args               Cpp Args       Binding Exprs
#     -----------------------------------------------------------------
#         0: size                      size           '_r.intlist(0)'
#         1: names                     names          'names' [special init]
#         2: memory_format -------+
#         3: dtype         -----+-|--> options        'options' [special packing]
#         4: layout            /  |
#         5: device           /   +--> memory_format  '_r.memoryformatOptional(2)'
#         6: pin_memory      /
#         7: requires_grad -+
#
#    So the full dispatch expression would look like:
#
#      dispatch_empty(_r.intlist(0), names, options,
#                     _r.memoryformatOptional(2))
#
#    Where does 'names' come from? It involves special local init:
#
#      auto __names = _r.toDimnameListOptional(1);
#      c10::optional<DimnameList> names =
#          __names ? c10::make_optional(DimnameList(__names.value()))
#                  : c10::nullopt;
#
#    Where does 'options' come from? It involves special local init
#    for TensorOptions. Note that Python side has the additional
#    'requires_grad' field:
#
#      const auto options = TensorOptions()
#          .dtype(_r.scalartypeOptional(3))
#          .device(_r.device(5))
#          .layout(_r.layoutOptional(4))
#          .requires_grad(_r.toBool(7))
#          .pinned_memory(_r.toBool(6));
#
#    In some other cases one Python Argument can map to multiple C++
#    Arguments. For example:
#
#     aten::max.names_dim(Tensor self, Dimname dim, bool keepdim=False)
#       -> (Tensor values, Tensor indices)
#
#            Python Args               Cpp Args          Binding Exprs
#     ---------------------------------------------------------------------
#                               +----> max               'out[0]'
#                              /-----> max_values        'out[1]
#         0: input            /        self              '_r.tensor(0)'
#         1: dim             /         dim               '_r.dimname(1)'
#         2: keepdim        /          keepdim           '_r.toBool(2)'
#         3: out      -----+           [local init] out  '_r.tensorlist_n<2>(3)'
#
#    As demonstrated above, the binding can involve reordering,
#    packing, unpacking and special local inits.
#
#
#  Let's look at a concrete example:
#
#      static PythonArgParser parser({
#        "abs(Tensor input, *, Tensor out=None)",
#        ~~~~~~~~~~~~~~~~~~~~~~~~~~~~~~~~~~~~~~~
#         ^
#         +--- Python Schema, represented by PythonSignature and PythonArgument
#
#      }, /*traceable=*/true);
#
#      ParsedArgs<2> parsed_args;
#      auto _r = parser.parse(nullptr, args, kwargs, parsed_args);
#
#      ...
#
#      if (_r.isNone(1)) {
#          ~~~~~~~~~~~~  <--- Scattered PythonArgParser output (arg name = 'out')
#                             represented by PythonArgParserOutputExpr
#
#        // aten::abs(Tensor self) -> Tensor
#        ~~~~~~~~~~~~~~~~~~~~~~~~~~~~~~~~~~~
#         ^
#         +--- NativeFunction schema, base version
#
#        auto dispatch_abs = [](const Tensor & self) -> Tensor {
#                            ~~~~~~~~~~~~~~~~~~~~~~~~~~~~~~~~~
#                             ^
#                             +--- dispatch_lambda_args / dispatch_lambda_return_str
#                                  generated from NativeFunction / CppSignature
#                                  (deprecated PythonSignature is special)
#                                  arguments are represented by DispatchLambdaArgument
#
#          pybind11::gil_scoped_release no_gil;
#          return self.abs();
#                 ~~~~~~~~~~~  <--- cpp_dispatch_target / cpp_dispatch_exprs
#                                   generated from NativeFunction / CppSignature
#        };
#        return wrap(dispatch_abs(_r.tensor(0)));
#                                 ~~~~~~~~~~~~~
#                                  ^
#                                  +--- dispatch_lambda_exprs
#                                       binding PythonArgParserOutputExpr (python args)
#                                       and DispatchLambdaArgument (c++ args)
#
#      } else {
#        // aten::abs.out(Tensor self, *, Tensor(a!) out) -> Tensor(a!)
#        ~~~~~~~~~~~~~~~~~~~~~~~~~~~~~~~~~~~~~~~~~~~~~~~~~~~~~~~~~~~~~~
#         ^
#         +--- NativeFunction schema, out-variant
#
#        auto dispatch_abs_out = [](Tensor out, const Tensor & self) -> Tensor {
#          pybind11::gil_scoped_release no_gil;
#          return at::abs_out(out, self);
#        };
#        return wrap(dispatch_abs_out(_r.tensor(1), _r.tensor(0)));
#      }
#
#
# [Notes] python interface codegen
# The python dataclasses below are used used to generate both python binding code
# and pyi type hint signatures.
# In theory these two should look very similar, but there are number of differences
# in how pyi signatures vs. python_arg_parser signatures are generated.
# These differences have been encapsulated in signature_str() vs. signature_str_pyi()
# to display the full signatures, and argument_str() vs argument_str_pyi() to display arguments.
# For examples, only pyi signatures include return types.


@dataclass(frozen=True)
class PythonReturns:
    returns: Tuple[Return, ...]


@dataclass(frozen=True)
class PythonArgument:
    name: str
    type: Type
    default: Optional[str]

    # Used to generate the default init expr for some PythonArgParser outputs, e.g.:
    #
    #   _r.layoutWithDefault(3, layout_from_backend(self.options().backend())))
    #                           ~~~~~~~~~~~~~~~~~~~~~~~~~~~~~~~~~~~~~~~~~~~~~~
    #                            ^
    #                            +--- default_init str
    default_init: Optional[str]

    # Compute argument formal for python argument parsing.
    # Needs to be consistent with torch/csrc/utils/python_arg_parser.h.
    def argument_str(self, *, method: bool = False) -> str:
        type_str = argument_type_str(self.type).replace("const ", "").replace(" &", "")

        name = self.name
        # s/self/input/ outside method bindings
        # [old codegen] TODO: remove this? doesn't rename in codegen, it's just
        # for the parse string
        if name == "self" and type_str == "Tensor" and not method:
            name = "input"

        # add default
        if self.default is not None:
            default = {
                "nullptr": "None",
                "c10::nullopt": "None",
                "{}": "None",
            }.get(self.default, self.default)
            return f"{type_str} {name}={default}"
        else:
            return f"{type_str} {name}"

    def argument_str_pyi(
        self, *, method: bool = False, deprecated: bool = False
    ) -> str:
        type_str = argument_type_str_pyi(self.type)

        name = self.name
        # s/self/input/ outside method bindings
        # [old codegen] TODO: remove this? doesn't rename in codegen, it's just
        # for the parse string
        if name == "self" and type_str == "Tensor" and not method and not deprecated:
            name = "input"

        if name == "from":  # from is a Python keyword...
            name += "_"

        # pyi merges the _out and functional variants into the same signature, with an optional out arg
        if name == "out" and type_str == "Tensor" and not deprecated:
            type_str = "Optional[" + type_str + "]"

        # pyi deprecated signatures don't get defaults for their out arg
        treat_as_no_default = (
            deprecated
            and isinstance(self, PythonOutArgument)
            and self.default == "None"
        )

        # add default
        if self.default is not None and not treat_as_no_default:
            if (
                isinstance(self.type, ListType)
                and self.type.elem == BaseType(BaseTy.int)
                and self.default.startswith("{")
                and self.default.endswith("}")
            ):
                default = "(" + self.default[1:-1] + ")"
            else:
                default = {
                    "nullptr": "None",
                    "c10::nullopt": "None",
                    "{}": "None",
                    "MemoryFormat::Contiguous": "contiguous_format",
                    "QScheme::PER_TENSOR_AFFINE": "per_tensor_affine",
                }.get(self.default, self.default)
            return f"{name}: {type_str}={default}"
        else:
            return f"{name}: {type_str}"


@dataclass(frozen=True)
class PythonOutArgument(PythonArgument):
    # In Python signature multiple output fields are packed into one 'out' argument.
    # When binding to C++, it's first binded to a local 'out' variable:
    #   'auto out = _r.tensorlist_n<2>(2);',
    # then binded to scattered C++ output arguments as 'out[0]', 'out[1]', and etc.
    # TODO: maybe don't need keep scattered out fields for python signature?
    outputs: Tuple[PythonArgument, ...]

    @staticmethod
    def from_outputs(
        outputs: Tuple[PythonArgument, ...]
    ) -> Optional["PythonOutArgument"]:
        if not outputs:
            return None

        size = len(outputs)
        if size == 1:
            return PythonOutArgument(
                name=outputs[0].name,
                type=outputs[0].type,
                default="None",
                default_init=None,
                outputs=outputs,
            )
        elif size > 1:
            if any(map(lambda a: not a.type.is_tensor_like(), outputs)):
                raise RuntimeError(f"Unsupported output type: {outputs}")
            return PythonOutArgument(
                name="out",
                # TODO: shouldn't this be OptionalType[ListType[...]], since it defaults to None?
                type=ListType(BaseType(BaseTy.Tensor), size),
                default="None",
                default_init=None,
                outputs=outputs,
            )
        raise AssertionError(r"Unexpected PythonOutArgument size")


@dataclass(frozen=True)
class PythonSignature:
    # Base operator name, without inplace/outplace suffix.
    name: str

    # Positional arguments.
    # TODO: create a dedicated SelfArgument type for 'self'?
    input_args: Tuple[PythonArgument, ...]

    # Keyword arguments excluding the 'out' argument and scattered kwargs belonging
    # to TensorOptions (dtype, layout, device, pin_memory, requires_grad, etc).
    input_kwargs: Tuple[PythonArgument, ...]

    output_args: Optional[PythonOutArgument]

    # Return types, which are only used by pyi
    returns: PythonReturns

    # These are scattered kwargs arguments belonging to TensorOptions.
    # When binding to C++, they are packed into a TensorOptions object 'options'.
    # It's possible that the C++ signature doesn't take TensorOptions object (e.g.
    # for out variant), in which case they will be used as scattered fields without
    # being packed into 'options'.
    # TODO: maybe create a PythonTensorOptionsArgument?
    tensor_options_args: Tuple[PythonArgument, ...]

    # method or function signature?
    method: bool

    @property
    def deprecated(self) -> bool:
        return False

    def arguments(
        self, *, skip_outputs: bool = False, skip_tensor_options: bool = False
    ) -> Tuple[Union[PythonArgument, PythonOutArgument], ...]:
        result: List[Union[PythonArgument, PythonOutArgument]] = []
        result.extend(self.input_args)
        result.extend(self.input_kwargs)
        if self.output_args is not None and not skip_outputs:
            result.append(self.output_args)
        if not skip_tensor_options:
            result.extend(self.tensor_options_args)
        return tuple(result)

    def arguments_count(self) -> int:
        return len(self.arguments())

    def output_idx(self) -> int:
        return len(self.input_args) + len(self.input_kwargs)

    # [old codegen] Compute the Python function signature for argument parsing,
    # as specified in torch/csrc/utils/python_arg_parser.h.  WARNING:
    # this is NOT the same type signature as specified by PEP 484
    # as understood by mypy; our format was independently developed
    # and has some quirks to make it more suitable specifically
    # for error parsing.
    #
    # For a translation to mypy-valid type signatures, see
    # signature_str_pyi().
    def signature_str(self, *, skip_outputs: bool = False) -> str:
        args = self.arguments(skip_outputs=skip_outputs)
        schema_formals: List[str] = list(
            map(lambda a: a.argument_str(method=self.method), args)
        )
        positional_argc = len(self.input_args)
        if len(schema_formals) > positional_argc:
            schema_formals.insert(positional_argc, "*")

        return f'{self.name}({", ".join(schema_formals)})'

    def signature_str_pyi(self, *, skip_outputs: bool = False) -> str:
        args = self.arguments(skip_outputs=skip_outputs)
        schema_formals: List[str] = list(
            map(lambda a: a.argument_str_pyi(method=self.method), args)
        )
        positional_argc = len(self.input_args)
        if len(schema_formals) > positional_argc:
            schema_formals.insert(positional_argc, "*")

        # only pyi signatures include returns
        returns_str = returns_str_pyi(self)
        # pyi also includes self (with no typing/defaults) for methods
        if self.method:
            schema_formals.insert(0, "self")
        return f'def {self.name}({", ".join(schema_formals)}) -> {returns_str}: ...'

    def signature_str_pyi_vararg(self, *, skip_outputs: bool = False) -> Optional[str]:
        # only pyi uses vararg signatures
        args = self.arguments(skip_outputs=skip_outputs)
        schema_formals: List[str] = list(
            map(lambda a: a.argument_str_pyi(method=self.method), args)
        )
        # vararg only applies to pyi signatures. vararg variants are not generated for all signatures
        num_args = self.arguments_count()
        num_positionalargs = len(self.input_args)

        have_vararg_version = False
        if num_args > 0:
            vararg_type = args[0].type
            if (
                isinstance(vararg_type, ListType)
                and str(vararg_type.elem) == "int"
                and num_positionalargs == 1
            ):
                have_vararg_version = True

        if not have_vararg_version:
            return None
        # Below are the major changes in vararg vs. regular pyi signatures
        # vararg signatures also omit the asterix
        schema_formals[0] = "*" + args[0].name + ": _int"

        returns_str = returns_str_pyi(self)
        # pyi also includes self (with no typing/defaults) for methods
        if self.method:
            schema_formals.insert(0, "self")
        return f'def {self.name}({", ".join(schema_formals)}) -> {returns_str}: ...'


# The deprecated python signature involves some special logic, so create a
# dedicated data model to store these extra properties.
@dataclass(frozen=True)
class PythonSignatureDeprecated(PythonSignature):
    # We need keep the order of arguments in deprecated signature.
    # Particularly, method signature might have 'self' not at the beginning, e.g.:
    #   addmm(Scalar beta, Tensor self, Tensor mat1, Tensor mat2)
    # When generating lambda function signature we need follow the exact order (even for method=True):
    #   [](Scalar beta, const Tensor & self, const Tensor & mat1, const Tensor & mat2) -> Tensor
    deprecated_args_names: Tuple[str, ...]

    # The deprecated signature might miss some arguments that the corresponding
    # C++ signature expects. We need store the constant default values to pass in.
    # For example:
    #   [deprecate signature]: addmm(Scalar beta, Tensor self, Tensor mat1, Tensor mat2)
    #   [func schema]: aten::addmm(Tensor self, Tensor mat1, Tensor mat2, *, Scalar beta=1, Scalar alpha=1) -> Tensor
    #   [func call]: self.addmm(mat1, mat2, beta, 1)
    # We store ['self', 'mat1', 'mat2', 'beta', '1'] in this case.
    deprecated_args_exprs: Tuple[str, ...]

    @property
    def deprecated(self) -> bool:
        return True

    def signature_str(self, *, skip_outputs: bool = False) -> str:
        return (
            PythonSignature.signature_str(self, skip_outputs=skip_outputs)
            + "|deprecated"
        )

    def signature_str_pyi(self, *, skip_outputs: bool = False) -> str:
        args = self.arguments(skip_outputs=skip_outputs)
        schema_formals: List[str] = list(
            map(lambda a: a.argument_str_pyi(method=self.method, deprecated=True), args)
        )
        positional_argc = len(self.input_args)
        if len(schema_formals) > positional_argc:
            schema_formals.insert(positional_argc, "*")

        returns_str = returns_str_pyi(self)
        return f'def {self.name}({", ".join(schema_formals)}) -> {returns_str}: ...'

    def signature_str_pyi_vararg(self, *, skip_outputs: bool = False) -> Optional[str]:
        # the codegen doesn't include vararg variants for deprecated signatures
        return None


# This struct is used to hold the PythonSignature and its corresponding
# NativeFunction BEFORE grouping base and out-variant functions.
# Why not store NativeFunction in PythonSignature or construct PythonSignature
# from NativeFunction? Because they are not 1-1 mapped.
# One native function could have both deprecated and non-deprecated python
# signatures - NativeFunction doesn't contain information to construct the
# deprecated python signature.
# One python signature is used to handle both the base and the out-variant
# function - see 'PythonSignatureGroup'.
@dataclass(frozen=True)
class PythonSignatureNativeFunctionPair:
    signature: PythonSignature
    function: NativeFunction


# We merge pairs of functions with signatures that are equivalent mod
# output arguments, and use a single entry in the python_arg_parser sig
# list for both (output arguments become optional).
@dataclass(frozen=True)
class PythonSignatureGroup:
    # The signature used for Python argument parsing. The outplace signature
    # is preferred if exists, because it can be used to parse inputs for both
    # the out-place variant and the base version (with output omitted).
    signature: PythonSignature

    # The regular ATen declaration (e.g. conv2d)
    base: NativeFunction

    # The out variant (e.g. conv2d_out)
    outplace: Optional[NativeFunction]

    @classmethod
    def from_pairs(
        cls,
        functional: PythonSignatureNativeFunctionPair,
        out: Optional[PythonSignatureNativeFunctionPair],
    ) -> "PythonSignatureGroup":
        if out is None:
            return PythonSignatureGroup(
                signature=functional.signature,
                base=functional.function,
                outplace=None,
            )

        # prefer the signature with optional out=... arguments because it's the
        # superset that can be used to parse input for both base and outplace.
        signature_kwargs = out.signature.__dict__.copy()

        # Out overloads in C++ don't have TensorOptions arguments,
        # so take these from the functional variant
        signature_kwargs[
            "tensor_options_args"
        ] = functional.signature.tensor_options_args

        return PythonSignatureGroup(
            signature=type(out.signature)(**signature_kwargs),
            base=functional.function,
            outplace=out.function,
        )


# C++ function dispatch is wrapped in a lambda function. The lambda function
# has almost the same signature as the C++ function, only with some small
# variants - see details below.
# This data model is used to represent arguments of the lambda function
# signature.
@dataclass(frozen=True)
class DispatchLambdaArgument:
    name: str
    type_str: str
    is_out_arg: bool


# To pass PyObjects arguments to C++ function (via the lambda wrapper),
# we need first convert PyObjects into simple C++ objects. This work
# is done by PythonArgParser.
# This data model is used to represent the output of PythonArgParser.
# It has 1-1 mapping with PythonArgument in PythonSignature.
@dataclass(frozen=True)
class PythonArgParserOutputExpr:
    # argument name
    name: str

    # RHS expression to reference PythonArgParser output.
    expr: str

    # In some special cases we need create different expr, e.g.:
    # '_r.isNone(1)' instead of '_r.tensor(1)'.
    index: int

    # The python argument it maps to.
    argument: PythonArgument

    @property
    def is_none_expr(self) -> str:
        return f"_r.isNone({self.index})"


# To pass PythonArgParser output to the lambda wrapper, we need bind
# PythonArgParserOutputExpr to DispatchLambdaArgument.
# They are not always 1-1 mapped, e.g. scattered TensorOptions fields
# need be packed into a TensorOptions object, which is the argument
# that the lambda function wrapper takes.
@dataclass(frozen=True)
class DispatchLambdaArgumentExprs:
    # The exprs that provide the binding for lambda arguments, e.g.:
    #
    #   'self' -> '_r.tensor(0)'
    #   'min' -> 'out[0]' / 'min_indices' -> 'out[1]'
    #   'options' -> 'options'
    #
    # It has 1-1 mapping with DispatchLambdaArgument.
    exprs: Sequence[str]

    # Special local inits, which might introduce new variables that
    # the 'exprs' above reference, e.g.:
    #
    #   'auto out = _r.tensorlist_n<2>(2);'
    #
    inits: Sequence[str]


# ~~~~~~~~~~~~~~~~~~~~~~~~~~~~~~~~~~~~~~~~~~~~~~~~~~~~~~~~~~~~~~~~~~~ #
#
#                          Helper Functions
#
# ~~~~~~~~~~~~~~~~~~~~~~~~~~~~~~~~~~~~~~~~~~~~~~~~~~~~~~~~~~~~~~~~~~~ #


def _cpp_signature(f: NativeFunction, *, method: bool = False) -> CppSignature:
    return CppSignatureGroup.from_native_function(f, method=method).signature


def has_tensor_options(f: NativeFunction) -> bool:
    return f.func.arguments.tensor_options is not None


# ~~~~~~~~~~~~~~~~~~~~~~~~~~~~~~~~~~~~~~~~~~~~~~~~~~~~~~~~~~~~~~~~~~~ #
#
#                          Python Signature
#
# ~~~~~~~~~~~~~~~~~~~~~~~~~~~~~~~~~~~~~~~~~~~~~~~~~~~~~~~~~~~~~~~~~~~ #

# 'simple_type' was introduced by the old codegen, which is slightly
# different from the python schema type, e.g.: doesn't have '?' suffix
# for optional Tensor/TensorList; doesn't have '[size]' suffix for list type.
def argument_type_str(t: Type, *, simple_type: bool = False) -> str:
    if isinstance(t, BaseType):
        if t.name == BaseTy.Tensor:
            return "Tensor"
        elif t.name == BaseTy.int:
            return "int64_t"
        elif t.name == BaseTy.float:
            return "double"
        elif t.name == BaseTy.str:
            return "c10::string_view"
        elif t.name in [
            BaseTy.bool,
            BaseTy.QScheme,
            BaseTy.Scalar,
            BaseTy.ScalarType,
            BaseTy.Generator,
            BaseTy.Storage,
            BaseTy.Layout,
            BaseTy.Device,
            BaseTy.MemoryFormat,
            BaseTy.Dimname,
            BaseTy.Stream,
            BaseTy.ConstQuantizerPtr,
            BaseTy.SymInt,
        ]:
            # These python schema type names line up with their function schema names
            return t.name.name

    elif isinstance(t, OptionalType):
        if str(t.elem) == "Tensor":
            # Is it desired to keep '?' for simple_type with new style dispatcher?
            return "Tensor?"
        elem = argument_type_str(t.elem, simple_type=simple_type)
        if elem == "Layout":
            # TODO: fix this special case in PythonArgParser?
            return "Layout"
        else:
            return f"{elem}?"

    elif isinstance(t, ListType):
        size = t.size if not simple_type else None
        if str(t.elem) == "bool":
            assert t.size is not None
            return f"::std::array<bool,{t.size}>"
        elif str(t.elem) == "int":
            return f"IntArrayRef[{size}]" if size is not None else "IntArrayRef"
        elif str(t.elem) == "SymInt":
            return f"SymIntArrayRef[{size}]" if size is not None else "SymIntArrayRef"
        elif str(t.elem) == "Tensor":
            return f"TensorList[{size}]" if size is not None else "TensorList"
        elif str(t.elem) == "Scalar":
            return f"ScalarList[{size}]" if size is not None else "ScalarList"
        elif str(t.elem) == "Tensor?":
            if simple_type:
                return "c10::List<c10::optional<Tensor>>"
            else:
                return "const c10::List<c10::optional<Tensor>> &"
        elif str(t.elem) == "Dimname":
            return f"DimnameList[{size}]" if size is not None else "DimnameList"
        elem = argument_type_str(t.elem, simple_type=simple_type)
        return f"ArrayRef<{elem}>"

    raise RuntimeError(f"unrecognized type {repr(t)}")


def argument_type_size(t: Type) -> Optional[int]:
    l = t.is_list_like()
    if l is not None and str(l.elem) != "bool":
        return l.size
    else:
        return None


def argument(a: Argument) -> PythonArgument:
    return PythonArgument(
        name=a.name,
        type=a.type,
        # TODO: directly translate a.default to python default
        default=str(pythonify_default(cpp.default_expr(a.default, a.type)))
        if a.default is not None
        else None,
        default_init=None,
    )


# Generates a PythonSignature that can be used for either .pyi or PythonArgParser codegen
def signature(
    f: NativeFunction, *, method: bool = False, pyi: bool = False
) -> PythonSignature:
    args: List[Argument] = []
    args.extend(f.func.arguments.pre_self_positional)
    # Skip SelfArgument if this is method.
    if not method and f.func.arguments.self_arg is not None:
        args.append(f.func.arguments.self_arg.argument)
    args.extend(f.func.arguments.post_self_positional)
    args.extend(f.func.arguments.pre_tensor_options_kwarg_only)
    # Skip TensorOptionsArguments. Python side TensorOptions
    # arguments are created based on different rules - see below.
    args.extend(f.func.arguments.post_tensor_options_kwarg_only)
    args.extend(f.func.arguments.out)

    input_arg_set = set(a.name for a in f.func.arguments.flat_positional)
    kwarg_only_set = set(a.name for a in f.func.arguments.flat_kwarg_only)
    out_arg_set = set(a.name for a in f.func.arguments.out)

    input_args = tuple(map(argument, filter(lambda a: a.name in input_arg_set, args)))
    input_kwargs = tuple(
        map(argument, filter(lambda a: a.name in kwarg_only_set, args))
    )
    outputs = tuple(map(argument, filter(lambda a: a.name in out_arg_set, args)))

    # Reintroduce the scattered fields of TensorOptions for Python.
    # Compared to the cpp counterpart, the python arguments have new property
    # (default_init) and a new argument 'requires_grad', which require some
    # special handlings.
    # [old codegen] TODO: because these aren't guaranteed to be 100% faithful
    # to the original versions in the yaml, this recreation is a potential
    # source of drift between eager and JIT. Pull this logic out to a shared place.

    has_tensor_input_arg = any(
        a.type.is_tensor_like() for a in f.func.arguments.flat_non_out
    )
    if any(a.name == "requires_grad" for a in f.func.schema_order_arguments()):
        raise ValueError(
            "argument named requires_grad is reserved, should not explicitly add it in the schema"
        )

    # [old codegen] this probably won't work if one of the returns is not a tensor,
    # but it will produce a compile-time error that is obvious.
    has_tensor_return = any(r.type.is_tensor_like() for r in f.func.returns)

    name: str = cpp.name(f.func)
    is_factory_function = f.category_override == "factory" or (
        has_tensor_return and not has_tensor_input_arg
    )
    is_like_or_new_function = (
        f.category_override in ("new", "like")
        or name.startswith("new_")
        or name.endswith("_like")
    )

    tensor_options_args: List[PythonArgument] = []
    if is_factory_function or is_like_or_new_function:

        def topt_default_init(name: str) -> Optional[str]:
            topt_args = f.func.arguments.tensor_options
            if topt_args is None:
                return None
            a = getattr(topt_args, name)
            if a.default is None or a.default == "None":
                return None
            return cpp.default_expr(a.default, a.type)

        tensor_options_args.append(
            PythonArgument(
                name="dtype",
<<<<<<< HEAD
                type=OptionalType(BaseType(BaseTy.ScalarType)),
                default="None" if pyi else _dtype_default_type_hack(name),
                default_init="self.scalar_type()" if is_like_or_new_function else None,
=======
                type=BaseType(BaseTy.ScalarType),
                default="None",
                default_init=(
                    "self.scalar_type()"
                    if is_like_or_new_function
                    else topt_default_init("dtype")
                ),
>>>>>>> b1255247
            )
        )
        tensor_options_args.append(
            PythonArgument(
                name="layout",
                type=OptionalType(BaseType(BaseTy.Layout)),
                default="None",
                default_init=(
                    "self.layout()"
                    if is_like_or_new_function
                    else topt_default_init("layout")
                ),
            )
        )
        tensor_options_args.append(
            PythonArgument(
                name="device",
                type=BaseType(BaseTy.Device),
                default="None",
                default_init=(
                    "self.device()"
                    if is_like_or_new_function
                    else topt_default_init("device")
                ),
            )
        )
        tensor_options_args.append(
            PythonArgument(
                name="pin_memory",
                type=BaseType(BaseTy.bool),
                default="False",
                default_init=None,
            )
        )
        tensor_options_args.append(
            PythonArgument(
                name="requires_grad",
                type=BaseType(BaseTy.bool),
                default="False",
                default_init=None,
            )
        )

    returns = PythonReturns(returns=f.func.returns)

    return PythonSignature(
        name=str(f.func.name.name),
        input_args=input_args,
        input_kwargs=input_kwargs,
        output_args=PythonOutArgument.from_outputs(outputs),
        tensor_options_args=tuple(tensor_options_args),
        returns=returns,
        method=method,
    )


# ~~~~~~~~~~~~~~~~~~~~~~~~~~~~~~~~~~~~~~~~~~~~~~~~~~~~~~~~~~~~~~~~~~~ #
#
#                          Python Interface
#
# ~~~~~~~~~~~~~~~~~~~~~~~~~~~~~~~~~~~~~~~~~~~~~~~~~~~~~~~~~~~~~~~~~~~ #


def namedtuple_fieldnames(returns: Tuple[Return, ...]) -> List[str]:
    if len(returns) <= 1 or all(map(lambda r: r.name is None, returns)):
        return []
    else:
        if any(map(lambda r: r.name is None, returns)):
            # When building on Windows, `PyStructSequence_UnnamedField` could not be
            # resolved by the linker for some reason, which cause error in building:
            #
            # python_nn_functions.cpp.obj : error LNK2001: unresolved external symbol
            # PyStructSequence_UnnamedField
            #
            # Thus, at this point in time, we do not support unnamed
            # fields in namedtuple; you must either name all fields,
            # or none of them.
            raise ValueError("Unnamed field is not supported by codegen")

        return list(map(lambda r: str(r.name), returns))


def argument_type_str_pyi(t: Type) -> str:
    add_optional = False
    if isinstance(t, OptionalType):
        t = t.elem
        add_optional = True

    if isinstance(t, BaseType):
        if t.name == BaseTy.int:
            ret = "_int"
        if t.name == BaseTy.SymInt:
            ret = "SymInt"
        elif t.name == BaseTy.float:
            ret = "_float"
        elif t.name == BaseTy.str:
            ret = "str"
        elif t.name == BaseTy.Scalar:
            ret = "Number"
        elif t.name == BaseTy.ScalarType:
            ret = "_dtype"
        elif t.name == BaseTy.bool:
            ret = "_bool"
        elif t.name == BaseTy.QScheme:
            ret = "_qscheme"
        elif t.name == BaseTy.Layout:
            ret = "_layout"
        elif t.name == BaseTy.Device:
            ret = "Union[_device, str, None]"
        elif t.name == BaseTy.MemoryFormat:
            ret = "memory_format"
        elif t.name == BaseTy.Dimname:
            ret = "Union[str, ellipsis, None]"
        elif t.name in [BaseTy.Tensor, BaseTy.Generator, BaseTy.Storage, BaseTy.Stream]:
            # These python schema type names line up with their function schema names
            ret = t.name.name

    elif isinstance(t, ListType):
        if str(t.elem) == "int":
            ret = "Union[_int, _size]" if t.size is not None else "_size"
        elif t.is_tensor_like():
            # TODO: this doesn't seem right...
            # Tensor?[] currently translates to Optional[Union[Tuple[Tensor, ...], List[Tensor]]]
            # It should probably translate to   Union[Tuple[Optional[Tensor], ...], List[Optional[Tensor]]]
            if isinstance(t.elem, OptionalType):
                add_optional = True
            ret = (
                "Union[Tensor, Tuple[Tensor, ...], List[Tensor]]"
                if t.size is not None
                else "Union[Tuple[Tensor, ...], List[Tensor]]"
            )
        elif str(t.elem) == "float":
            ret = "Sequence[_float]"
        else:
            elem = argument_type_str_pyi(t.elem)
            ret = f"Sequence[{elem}]"

    if add_optional:
        ret = "Optional[" + ret + "]"
    return ret

    raise RuntimeError(f"unrecognized type {repr(t)}")


def return_type_str_pyi(t: Type) -> str:
    # Where arguments are open to accepting Union, return types should return
    # concrete types

    if isinstance(t, OptionalType):
        inner = return_type_str_pyi(t.elem)
        return f"Optional[{inner}]"

    if isinstance(t, BaseType):
        if t.name == BaseTy.Device:
            return "_device"
        elif t.name == BaseTy.Dimname:
            ret = "Optional[str]"
        else:
            return argument_type_str_pyi(t)

    if isinstance(t, ListType):
        inner = return_type_str_pyi(t.elem)
        return f"List[{inner}]"

    return argument_type_str_pyi(t)


def returns_named_tuple_pyi(signature: PythonSignature) -> Optional[Tuple[str, str]]:
    python_returns = [return_type_str_pyi(r.type) for r in signature.returns.returns]
    namedtuple_name = signature.name
    field_names = namedtuple_fieldnames(signature.returns.returns)
    if field_names:
        tuple_args = [
            f'("{name}", {typ})' for name, typ in zip(field_names, python_returns)
        ]
        namedtuple_def = f'NamedTuple("{namedtuple_name}", [{", ".join(tuple_args)}])'
        return namedtuple_name, namedtuple_def
    return None


def returns_str_pyi(signature: PythonSignature) -> str:
    field_names = namedtuple_fieldnames(signature.returns.returns)
    if field_names:
        return f"torch.return_types.{signature.name}"

    python_returns = [return_type_str_pyi(r.type) for r in signature.returns.returns]
    if len(python_returns) > 1:
        return "Tuple[" + ", ".join(python_returns) + "]"
    if len(python_returns) == 1:
        return python_returns[0]
    return "None"


# ~~~~~~~~~~~~~~~~~~~~~~~~~~~~~~~~~~~~~~~~~~~~~~~~~~~~~~~~~~~~~~~~~~~ #
#
#                        C++ Function Dispatch
#
# ~~~~~~~~~~~~~~~~~~~~~~~~~~~~~~~~~~~~~~~~~~~~~~~~~~~~~~~~~~~~~~~~~~~ #
# This section provides APIs to generate the code that does C++ function
# dispatch. The C++ function call is wrapped by a lambda function.
# For example:
#
#    // aten::selu_(Tensor(a!) self) -> Tensor(a!)
#    auto dispatch_selu_ = [](Tensor self) -> Tensor {
#      pybind11::gil_scoped_release no_gil;
#      return at::selu_(self);
#    };
#
# The lambda function's signature follows the C++ signature in common
# cases, e.g.:
#
#   // aten::add.Tensor(Tensor self, Tensor other, *, Scalar alpha=1) -> Tensor
#   [](const Tensor & self, const Tensor & other, Scalar alpha) -> Tensor
#
# For out variant the 'out' argument's type is changed from 'Tensor &'
# to 'Tensor'. It's because when calling the lambda it passes in the
# PythonArgParser output '_r.tensor(3)', which is stack allocated object
# and needs to pass by value. Also see comments in 'dispatch_lambda_return_str()'.
#
#   // aten::add.out(Tensor self, Tensor other, *, Scalar alpha=1, Tensor(a!) out) -> Tensor(a!)
#   [](Tensor out, const Tensor & self, const Tensor & other, Scalar alpha) -> Tensor
#
# For multi-output case it can keep using reference type because the
# PythonArgParser output has been unpacked to local variables, e.g.:
#
#   // aten::max.names_dim_max(Tensor self, Dimname dim, bool keepdim=False, *,
#   //     Tensor(a!) max, Tensor(b!) max_values) -> (Tensor(a!) values, Tensor(b!) indices)
#   [](Tensor & max, Tensor & max_values, const Tensor & self, Dimname dim, bool keepdim) -> std::tuple<Tensor,Tensor>
#
# For deprecated python signature, it should follow deprecated python arg order.
# TODO: This is to keep same byte-for-byte result as the old codegen - maybe unnecessary?


def dispatch_lambda_args(
    ps: PythonSignature, f: NativeFunction
) -> Tuple[DispatchLambdaArgument, ...]:
    # Start with cpp arguments - dispatch lambda signature always include 'self'
    cpp_args: Sequence[Binding] = _cpp_signature(f, method=False).arguments()

    # Special reorder logic for deprecated python signature
    if isinstance(ps, PythonSignatureDeprecated):
        m: Dict[str, Binding] = dict((a.name, a) for a in cpp_args)
        # reorder according to the deprecated signature
        # ignore 'out' argument when binding to non-output function.
        ordered_args = filter(
            lambda n: n != "out" or f.func.is_out_fn(), ps.deprecated_args_names
        )
        cpp_args = list(map(lambda n: m[n], ordered_args))

    out_args: Set[str] = set(a.name for a in f.func.arguments.out)

    # Convert from cpp argument to lambda argument
    def dispatch_lambda_arg(cpp_arg: Binding) -> DispatchLambdaArgument:
        type_str = cpp_arg.type
        is_out_arg = cpp_arg.name in out_args
        if ps.method and cpp_arg.name == "self":
            # For method's 'self', we can use 'const Tensor &' and simply ignore mutability!
            type_str = "const at::Tensor &"
        else:
            # For other cases we need prevent dangling refs to temps (unless it's
            # unpacked scattered output)
            # The reason is explained in the comments above and in 'dispatch_lambda_return_str()'.
            # TODO: avoid this special handling?
            ensure_temp_safe = len(out_args) <= 1 or not is_out_arg
            if ensure_temp_safe:
                type_str = {
                    "at::Tensor &": "at::Tensor",
                }.get(type_str, type_str)
        return DispatchLambdaArgument(
            name=cpp_arg.name,
            type_str=type_str,
            is_out_arg=is_out_arg,
        )

    return tuple(map(dispatch_lambda_arg, cpp_args))


# [old codegen] XXX: if you got here because of an assertion failure, it doesn't mean
# it's enough to just extend the list here. Before you do this, make sure
# to add an appropriate wrap() overload in torch/csrc/autograd/utils/wrap_outputs.h.
SUPPORTED_RETURN_TYPES = {
    "at::Tensor",
    "::std::tuple<at::Tensor,at::Tensor>",
    "::std::tuple<at::Tensor,at::Tensor,at::Tensor>",
    "::std::tuple<at::Tensor,at::Tensor,at::Tensor,at::Tensor>",
    "::std::tuple<at::Tensor,at::Tensor,at::Tensor,at::Tensor,at::Tensor>",
    "::std::tuple<at::Tensor,at::Tensor,at::Tensor,int64_t>",
    "::std::tuple<at::Tensor,at::Tensor,double,int64_t>",
    "::std::tuple<at::Tensor,at::Tensor,at::Tensor,at::Tensor,int64_t>",
    "::std::tuple<at::Tensor,at::Tensor,double,at::Tensor,int64_t>",
    "::std::tuple<double,int64_t>",
    "::std::tuple<at::Tensor,::std::vector<at::Tensor>>",
    "::std::vector<at::Tensor>",
    "at::Scalar",
    "bool",
    "int64_t",
    "void*",
    "void",
    "at::QScheme",
    "double",
    "at::IntArrayRef",
    "at::ScalarType",
}


def dispatch_lambda_return_str(f: NativeFunction) -> str:
    # [old codegen] Remove type annotation (e.g. 'Tensor' rather than 'Tensor &')
    # because the dispatch lambdas take mutable arguments *by value*, not
    # by reference. If you then return a reference to such an argument, you
    # will now have a pointer to a dangling stack entry. Not good.
    #
    # You want:
    #
    #   auto dispatch_selu_ = [](Tensor self) -> Tensor { ...; return at::selu_(self); };
    #                                            ^^^^^^
    #
    # *not*
    #
    #   auto dispatch_selu_ = [](Tensor self) -> Tensor& { ...; return at::selu_(self); };
    #                                            ^^^^^^^
    #
    # (NB: We can't make dispatch_selu_ take Tensor&, because the enclosing
    # codegen looks like dispatch_selu_(_r.tensor(0)), and you can't take a
    # mutable reference to temporary.  Maybe we could assign it to a
    # variable itself.)
    returns_without_annotation = tuple(
        map(lambda r: Return(r.name, r.type, None), f.func.returns)
    )
    return_str = cpp.returns_type(returns_without_annotation).cpp_type()
    if return_str not in SUPPORTED_RETURN_TYPES:
        raise RuntimeError(f"{f.func.name} returns unsupported type {return_str}")
    return return_str


def cpp_dispatch_target(f: NativeFunction) -> str:
    name = cpp.name(f.func)
    if Variant.method in f.variants:
        return f"self.{name}"
    if Variant.function in f.variants:
        if has_tensor_options(f) or f.func.name.name.base.endswith("_like"):
            namespace = "torch"
        else:
            namespace = "at"
        return f"{namespace}::{name}"
    raise RuntimeError(f"could not dispatch, neither function nor method: {f.func}")


def cpp_dispatch_exprs(
    f: NativeFunction,
    *,
    python_signature: Optional[PythonSignature] = None,
) -> Tuple[str, ...]:
    cpp_args: Sequence[Binding] = _cpp_signature(f, method=False).arguments()

    exprs: Tuple[str, ...] = tuple()
    if not isinstance(python_signature, PythonSignatureDeprecated):
        # By default the exprs are consistent with the C++ signature.
        exprs = tuple(map(lambda a: a.name, cpp_args))
    else:
        # For deprecated python signature we may need fill in some constants.
        exprs = tuple(
            filter(
                lambda n: n != "out" or f.func.is_out_fn(),
                python_signature.deprecated_args_exprs,
            )
        )

    if Variant.method in f.variants:
        exprs = tuple(filter("self".__ne__, exprs))

    return exprs


# ~~~~~~~~~~~~~~~~~~~~~~~~~~~~~~~~~~~~~~~~~~~~~~~~~~~~~~~~~~~~~~~~~~~ #
#
#                     Python / C++ Args Binding
#
# ~~~~~~~~~~~~~~~~~~~~~~~~~~~~~~~~~~~~~~~~~~~~~~~~~~~~~~~~~~~~~~~~~~~ #

# We explicitly enumerate the PythonArgParser unpacking methods for all
# supported types. This might be more verbose than necessary, partially
# because of the irregularity of unpacking method naming, partially
# because we want to mimic the old codegen behavior - to reject
# unexpected and/or unsupported cases which the old codegen rejects.
# For certain cases it is intentionally more restrictive than necessary,
# e.g.: it doesn't accepts doublelist with definite size.
def arg_parser_unpack_method(t: Type, has_default: bool) -> str:
    if has_default and str(t) not in ("ScalarType?", "ScalarType", "Device", "Layout?"):
        raise RuntimeError(f"type '{t}' does not supported unpacking with default")

    if isinstance(t, BaseType):
        if t.name in [
            BaseTy.Tensor,
            BaseTy.Stream,
            BaseTy.Storage,
            BaseTy.Scalar,
            BaseTy.Dimname,
        ]:
            # These unpack methods line up with their schema names
            return t.name.name.lower()
        elif t.name == BaseTy.ScalarType:
            return "scalartypeWithDefault" if has_default else "scalartype"
        elif t.name == BaseTy.Device:
            return "deviceWithDefault" if has_default else "device"
        elif t.name == BaseTy.int:
            return "toInt64"
        elif t.name == BaseTy.SymInt:
            return "toSymInt"
        elif t.name == BaseTy.bool:
            return "toBool"
        elif t.name == BaseTy.float:
            return "toDouble"
        elif t.name == BaseTy.str:
            return "stringView"
        elif t.name == BaseTy.Layout:
            return "layout"

    elif isinstance(t, OptionalType):
        if str(t.elem) == "Tensor":
            return "optionalTensor"

        elif isinstance(t.elem, BaseType):
            if t.elem.name in [
                BaseTy.Scalar,
                BaseTy.int,
                BaseTy.bool,
                BaseTy.float,
                BaseTy.str,
            ]:
                # Regular cases: append 'Optional' to elem's unpacking method
                return arg_parser_unpack_method(t.elem, False) + "Optional"
            elif t.elem.name == BaseTy.MemoryFormat:
                return "memoryformatOptional"
            elif t.elem.name == BaseTy.Generator:
                return "generator"
            elif t.elem.name == BaseTy.ScalarType:
                return "scalartypeWithDefault" if has_default else "scalartypeOptional"
            elif t.elem.name == BaseTy.Layout:
                return "layoutWithDefault" if has_default else "layoutOptional"
            elif t.elem.name == BaseTy.Device:
                return "deviceWithDefault" if has_default else "deviceOptional"

        elif isinstance(t.elem, ListType):
            if str(t.elem.elem) == "int":
                # accept definite size
                return "intlistOptional"
            elif str(t.elem) == "float[]":
                return "doublelistOptional"
            elif str(t.elem) == "Dimname[]":
                return "toDimnameListOptional"

    elif isinstance(t, ListType):
        if str(t.elem) == "Tensor":
            # accept and use definite size
            if t.size is not None:
                return f"tensorlist_n<{t.size}>"
            else:
                return "tensorlist"
        elif str(t.elem) == "Tensor?":
            return "list_of_optional_tensors"
        elif str(t.elem) == "Dimname":
            # accept definite size
            return "dimnamelist"
        elif str(t.elem) == "int":
            # accept definite size
            return "intlist"
        elif str(t) == "float[]":
            return "doublelist"
        elif str(t.elem) == "SymInt":
            # accept definite size
            return "symintlist"
        elif str(t) == "Scalar[]":
            return "scalarlist"
    raise RuntimeError(f"type '{t}' is not supported by PythonArgParser")


# Return RHS expression for python argument using PythonArgParser output.
# e.g. for arg name 'foo', arg type 'bool', arg_index = 2, returns '_r.toBool(2)'
def arg_parser_output_expr(
    arg_index: int, a: PythonArgument
) -> PythonArgParserOutputExpr:
    has_default = a.default_init is not None
    unpack_method = arg_parser_unpack_method(a.type, has_default)
    default = f", {a.default_init}" if has_default else ""
    expr = f"_r.{unpack_method}({arg_index}{default})"

    return PythonArgParserOutputExpr(
        name=a.name,
        expr=expr,
        index=arg_index,
        argument=a,
    )


# Returns a map with key = arg_name and value = PythonArgParserOutputExpr.
def arg_parser_output_exprs(
    ps: PythonSignature, f: NativeFunction
) -> Dict[str, PythonArgParserOutputExpr]:
    return {
        e.name: e
        for i, a in enumerate(ps.arguments())
        for e in (arg_parser_output_expr(i, a),)
    }


# argument name to type for scattered tensor options fields
TENSOR_OPTIONS_FIELDS = {
    "dtype": "ScalarType?",
    "device": "Device",
    "layout": "Layout?",
    "pin_memory": "bool",
    "requires_grad": "bool",
}

# bind arg parser outputs (python args) with dispatch lambda arguments (c++ args).
def dispatch_lambda_exprs(
    ps: PythonSignature, f: NativeFunction
) -> DispatchLambdaArgumentExprs:
    # This method is to bind 'arg_parser_outputs' and 'lambda_args' by producing
    # 'inits' and 'lambda_args_exprs' for each lambda argument using arg parser
    # outputs.
    arg_parser_outputs = arg_parser_output_exprs(ps, f)
    lambda_args = dispatch_lambda_args(ps, f)
    inits: List[str] = []
    lambda_args_exprs: Dict[str, str] = dict()

    has_toptions = has_tensor_options(f)

    # 1. special inits/unpacking to provide binding exprs for lambda arguments.
    for a in ps.arguments(skip_tensor_options=True):
        name = a.name
        arg_parser_expr = arg_parser_outputs[a.name].expr

        if has_toptions and name == "self":
            # TODO: why this needs to be special case?
            inits.extend(
                [
                    f"auto self = {arg_parser_expr};",
                ]
            )
            lambda_args_exprs[name] = name
        elif (
            isinstance(a, PythonOutArgument)
            and len(a.outputs) > 1
            and f.func.is_out_fn()
        ):
            inits.extend(
                [
                    f"auto out = {arg_parser_expr};",
                ]
            )
            for i, out_arg in enumerate(a.outputs):
                lambda_args_exprs[out_arg.name] = f"out[{i}]"
        elif str(a.type) == "Dimname[]?":
            # [old codegen]
            # TODO: make this part of something more general, or get rid of it.
            # optional<ArrayRef<T>> are special. The PythonArgParser returns an
            # optional<vector<T>>, which cannot be implicitly converted to
            # optional<ArrayRef<T>>. One needs to unwrap the optional and rewrap.
            inits.extend(
                [
                    f"auto __{name} = {arg_parser_expr};",
                    f"c10::optional<DimnameList> {name} = __{name} ? c10::make_optional(DimnameList(__{name}.value())) : c10::nullopt;",  # noqa: B950
                ]
            )
            lambda_args_exprs[name] = name
        else:
            # default case - directly using PythonArgParser output expr
            lambda_args_exprs[name] = arg_parser_expr

    # method's self is passed directly to python binding, rather than parsed
    if ps.method:
        lambda_args_exprs["self"] = "self"

    # 2. special packing/checking for TensorOptions.
    tensor_options_args_names = list(map(lambda a: a.name, ps.tensor_options_args))
    if has_toptions:
        if f.func.is_out_fn():
            raise RuntimeError(f"{f.func}: tensor options with output arg")
        for a in ps.tensor_options_args:
            if a.name not in TENSOR_OPTIONS_FIELDS:
                raise RuntimeError(
                    f"{f.func}: unrecognized tensor options field '{a.name}' in python binding arguments"
                )
            if str(a.type) != TENSOR_OPTIONS_FIELDS.get(a.name):
                raise RuntimeError(
                    f"{f.func}: unrecognized type '{str(a.type)}' for tensor options field '{a.name}'"
                )
        if not all(
            map(lambda a: a in tensor_options_args_names, TENSOR_OPTIONS_FIELDS.keys())
        ):
            raise RuntimeError(
                f"{f.func}: incomplete tensor options args: {tensor_options_args_names}"
            )

        inits.append(
            f"""\
const auto options = TensorOptions()
    .dtype({arg_parser_outputs['dtype'].expr})
    .device({arg_parser_outputs['device'].expr})
    .layout({arg_parser_outputs['layout'].expr})
    .requires_grad({arg_parser_outputs['requires_grad'].expr})
    .pinned_memory({arg_parser_outputs['pin_memory'].expr});
torch::utils::maybe_initialize_cuda(options);
"""
        )
        lambda_args_exprs["options"] = "options"

    # 3. special case - access scattered TensorOptions fields without packing
    # TODO: maybe move to the generator side as it's not related to binding.
    if not has_toptions and tensor_options_args_names:
        if "dtype" in tensor_options_args_names:
            # we're an output-arg variant, check these args against output tensor
            if not f.func.is_out_fn():
                raise RuntimeError(
                    f"{f.func}: dtype in tensor_options_args without output arg"
                )
            if not all(
                map(lambda a: a in tensor_options_args_names, ("layout", "device"))
            ):
                raise RuntimeError(
                    f"{f.func}: incomplete tensor options for output check"
                )

            inits.append(
                f"""\
check_out_type_matches({arg_parser_outputs['out'].expr}, {arg_parser_outputs['dtype'].expr},
                       {arg_parser_outputs['dtype'].is_none_expr}, {arg_parser_outputs['layout'].expr},
                       {arg_parser_outputs['device'].expr}, {arg_parser_outputs['device'].is_none_expr});
"""
            )
        # we'll set requires_grad on outgoing tensor
        if "requires_grad" not in tensor_options_args_names:
            raise RuntimeError(
                f'{f.func}: expected "requires_grad" in tensor_options_args absent, but found [{tensor_options_args_names}]'
            )

    return DispatchLambdaArgumentExprs(
        exprs=tuple(map(lambda a: lambda_args_exprs[a.name], lambda_args)),
        inits=inits,
    )<|MERGE_RESOLUTION|>--- conflicted
+++ resolved
@@ -100,7 +100,7 @@
 #    'requires_grad' field:
 #
 #      const auto options = TensorOptions()
-#          .dtype(_r.scalartypeOptional(3))
+#          .dtype(_r.scalartype(3))
 #          .device(_r.device(5))
 #          .layout(_r.layoutOptional(4))
 #          .requires_grad(_r.toBool(7))
@@ -791,19 +791,9 @@
         tensor_options_args.append(
             PythonArgument(
                 name="dtype",
-<<<<<<< HEAD
                 type=OptionalType(BaseType(BaseTy.ScalarType)),
-                default="None" if pyi else _dtype_default_type_hack(name),
-                default_init="self.scalar_type()" if is_like_or_new_function else None,
-=======
-                type=BaseType(BaseTy.ScalarType),
                 default="None",
-                default_init=(
-                    "self.scalar_type()"
-                    if is_like_or_new_function
-                    else topt_default_init("dtype")
-                ),
->>>>>>> b1255247
+                default_init=topt_default_init("dtype"),
             )
         )
         tensor_options_args.append(
