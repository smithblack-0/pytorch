--- conflicted
+++ resolved
@@ -1,11 +1,7 @@
 import torch
-<<<<<<< HEAD
 from torch import Tensor
 from torch.ao.quantization.experimental.observer import APoTObserver
 from torch.ao.quantization.experimental.apot_utils import float_to_apot, float_to_reduced_precision, apot_to_float
-=======
-from torch.ao.quantization.experimental.quantizer import APoTQuantizer
->>>>>>> 790ee5f4
 
 # class to store APoT quantized tensor
 class TensorAPoT(torch.Tensor):
@@ -13,7 +9,6 @@
     data: torch.Tensor
     dtype: torch.dtype
 
-<<<<<<< HEAD
     def __init__(
         self,
         b,
@@ -79,10 +74,6 @@
             return result
         else:
             return self.data
-=======
-    def __init__(self):
-        raise NotImplementedError
->>>>>>> 790ee5f4
 
     def int_repr(self):
         raise NotImplementedError