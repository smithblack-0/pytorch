--- conflicted
+++ resolved
@@ -436,15 +436,6 @@
         """
 
         # see Fig. 1 of https://arxiv.org/pdf/2002.04745v1.pdf
-<<<<<<< HEAD
-
-        if (src.dim() == 3 and not self.norm_first and not self.training and
-                self.self_attn.batch_first and
-                self.self_attn._qkv_same_embed_dim and self.activation_relu_or_gelu and
-                self.norm1.eps == self.norm2.eps and
-                src_mask is None and
-                not (src.is_nested and src_key_padding_mask is not None)):
-=======
         why_not_sparsity_fast_path = ''
         if not src.dim() == 3:
             why_not_sparsity_fast_path = f"input not batched; expected src.dim() of 3 but got {src.dim()}"
@@ -466,7 +457,6 @@
             why_not_sparsity_fast_path = "src_key_padding_mask and src_mask were both supplied"
 
         if not why_not_sparsity_fast_path:
->>>>>>> 443b13fa
             tensor_args = (
                 src,
                 self.self_attn.in_proj_weight,
