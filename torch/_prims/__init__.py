import torch
from torch import Tensor, _TypedStorage

<<<<<<< HEAD
import torch._prims_utils as utils
from torch._prims_utils import (
=======
import torch._prims.utils as utils
from torch._prims.utils import (
    check,
>>>>>>> ed702ea3
    TensorLike,
    TensorLikeType,
    ShapeType,
    getnvFuserDtype,
    DimsType,
    DimsSequenceType,
    StrideType,
    Number,
    NumberType,
)
from torch.overrides import has_torch_function, handle_torch_function
import torch.library
from torch.utils._pytree import tree_map, tree_flatten, tree_unflatten
from torch._subclasses.fake_tensor import FakeTensor, FakeTensorMode

import contextlib
from typing import Sequence, Optional, Union, Callable, List, Tuple, Any, Type
from functools import reduce, partial
from enum import Enum
import operator
import math
import weakref

prim = torch.library.Library("prims", "DEF")
prim_impl = torch.library.Library("prims", "IMPL", "CompositeExplicitAutograd")
prim_autograd_impl = torch.library.Library("prims", "IMPL", "Autograd")
prim_meta_impl = torch.library.Library("prims", "IMPL", "Meta")

# Experimental module containing prototype "primitive" operations.

__all__ = [
    #
    # Common datastructures and helpers
    #
    "RETURN_TYPE",
    #
    # Elementwise unary prims
    #
    "abs",
    "acos",
    "acosh",
    "asin",
    "asinh",
    "atan",
    "atanh",
    "cos",
    "cosh",
    "bessel_i0",
    "bessel_i0e",
    "bessel_i1",
    "bessel_i1e",
    "bitwise_not",
    "cbrt",
    "ceil",
    "conj_physical",
    "digamma",
    "erf",
    "erf_inv",
    "erfc",
    "exp",
    "expm1",
    "exp2",
    "fill",
    "floor",
    "imag",
    "isfinite",
    "lgamma",
    "log",
    "log1p",
    "log2",
    "log10",
    "neg",
    "real",
    "reciprocal",
    "round",
    "sign",
    "signbit",
    "sin",
    "sinh",
    "sqrt",
    "tan",
    "tanh",
    "trunc",
    #
    # Elementwise binary prims
    #
    "add",
    "atan2",
    "bitwise_and",
    "bitwise_or",
    "bitwise_xor",
    # 'complex',  # needs custom meta
    "div",
    "eq",
    "fmax",
    "fmin",
    "fmod",
    "gcd",
    "ge",
    "gt",
    "hypot",
    "igamma",
    "igammac",
    "le",
    "lt",
    "maximum",
    "minimum",
    "mul",
    "ne",
    "nextafter",
    "pow",
    "remainder",
    "rsqrt",
    "shift_left",
    "shift_right_arithmetic",
    "shift_right_logical",  # not implemented
    "sub",
    "zeta",
    #
    # View prims
    #
    "as_strided",
    "broadcast_in_dim",
    "collapse_view",
    "conj",
    "expand_dims",
    "slice",
    "slice_in_dim",  # implemented using slice -- make this a ref?
    "split_dim",
    "squeeze",
    "transpose",
    "view_of",
    #
    # Shape prims
    #
    "collapse",
    "cat",
    "reshape",
    "rev",
    #
    # Conditional prims
    #
    "where",
    #
    # Data conversion and movement prims
    #
    "convert_element_type",
    "device_put",
    "item",
    "maximum_value",
    "minimum_value",
    "to_dtype",
    #
    # Inplace prims
    #
    "copy_to",
    "resize",
    # "_set",  # Commented out, see note below
    #
    # Reduction prims
    #
    "amax",
    "amin",
    "prod",
    "sum",
    "var",
    #
    # Tensor Creation Prims
    #
    "empty_strided",
    "scalar_tensor",
    #
    # Linear algebra (linalg) Prims
    #
    "svd",
    #
    # Randomness Prims
    #
    "uniform",
    #
    # FFT prims
    #
    "fft_r2c",
    "fft_c2c",
    "fft_c2r",
]


# In order to keep things like aliasing relationships and storage
# consistent wrt/meta tensors, FakeTensors own a FakeTensorMode
# which caches conversions to Meta Tensors. We would like to use
# one consistent mode among along FakeTensors, which we store here.
# We store a weakref, so that when all previous FakeTensors are
# the present mode will also deallocate. FakeTensorMode holds onto
# tensors that are converted to Meta so we don't want to persist it
# longer than necessary.x
prim_fake_mode_ref = None

def get_prim_fake_mode():
    global prim_fake_mode_ref
    if prim_fake_mode_ref is None or prim_fake_mode_ref() is None:
        mode = FakeTensorMode()
        prim_fake_mode_ref = weakref.ref(mode)
        return mode
    else:
        return prim_fake_mode_ref()


def TensorMeta(
    tensorlike: Optional[Union[NumberType, torch.Tensor]] = None,
    *,
    shape: Optional[ShapeType] = None,
    strides: Optional[StrideType] = None,
    dtype: Optional[torch.dtype] = None,
    device: Optional[Union[torch.device, str]] = None,
):
    if isinstance(tensorlike, Number):
        assert not shape and (shape is None or isinstance(shape, Sequence))
        assert not strides and (strides is None or isinstance(strides, Sequence))
        inferred_shape: Tuple[int, ...] = ()
        inferred_strides: Tuple[int, ...] = ()
        inferred_dtype = type_to_dtype(type(tensorlike))
        inferred_device = torch.device("cpu")
        # TODO: This looks wrong, a number that is wrapped into a tensor
        # needs to behave differently than a scalar tensor for type
        # promotion purposes
    elif tensorlike is not None:
        assert isinstance(tensorlike, torch.Tensor)
        inferred_shape = tuple(tensorlike.shape)
        inferred_strides = tuple(tensorlike.stride())
        inferred_dtype = tensorlike.dtype
        inferred_device = tensorlike.device
    else:
        # If no tensorlike "example" is given then all metadata
        # must be provided explicitly
        assert shape is not None
        assert strides is not None
        assert dtype is not None
        assert device is not None

    shape = inferred_shape if shape is None else tuple(shape)
    strides = inferred_strides if strides is None else tuple(strides)
    dtype = inferred_dtype if dtype is None else dtype
    device = inferred_device if device is None else device

    if isinstance(device, str):
        device = torch.device(device)

    if isinstance(tensorlike, FakeTensor):
        mode = tensorlike.fake_mode
    else:
        mode = get_prim_fake_mode()

    if device.type == "meta":
        return torch.empty_strided(shape, strides, dtype=dtype, device="meta")
    else:
        return FakeTensor(
            mode,
            torch.empty(shape, dtype=dtype, device="meta"),
            device,
        )

#
# Common datastructures and helpers
#

_nvfuser_unary_ops = {
    "abs",
    "acos",
    "asin",
    "atan",
    "atanh",
    "cos",
    "cosh",
    "bitwise_not",
    "ceil",
    "erf",
    "erfc",
    "exp",
    "expm1",
    "floor",
    "imag",
    "isfinite",
    "lgamma",
    "log",
    "log1p",
    "log2",
    "log10",
    "reciprocal",
    "neg",
    "real",
    "round",
    "rsqrt",
    "sin",
    "sinh",
    "sqrt",
    "tan",
    "tanh",
}


def _assert_nvfuser_op_exists(fname: str):
    try:
        from torch._C._nvfuser import FusionDefinition as fd  # type: ignore[import]

        assert getattr(fd.Ops, fname)
    except ImportError:
        # Not all PyTorch builds have nvfuser
        pass


for fname in _nvfuser_unary_ops:
    exec(
        f"""
# Ensure that the nvfuser implementation exists
_assert_nvfuser_op_exists("{fname}")

def _{fname}_nvfuser(fd: Any, a: TensorLikeType):
    return fd.Ops.{fname}(a)  # type: ignore[attr-defined]
"""
    )

_nvfuser_binary_ops = {
    "add",
    "atan2",
    "bitwise_and",
    "bitwise_or",
    "bitwise_xor",
    "div",
    "eq",
    "fmod",
    "ge",
    "gt",
    "le",
    "lt",
    "mul",
    "ne",
    "pow",
    "sub",
}

for fname in _nvfuser_binary_ops:
    exec(
        f"""
# Ensure that the nvfuser implementation exists
_assert_nvfuser_op_exists("{fname}")

def _{fname}_nvfuser(fd: Any, a: TensorLikeType, b: TensorLikeType):
    return fd.Ops.{fname}(a, b)  # type: ignore[attr-defined]
"""
    )

_nvfuser_ternary_ops = {
    "where",
}

for fname in _nvfuser_ternary_ops:
    exec(
        f"""
# Ensure that the nvfuser implementation exists
_assert_nvfuser_op_exists("{fname}")

def _{fname}_nvfuser(fd: Any, a: TensorLikeType, b: TensorLikeType, c: TensorLikeType):
    return fd.Ops.{fname}(a, b, c)  # type: ignore[attr-defined]
"""
    )

# Describes the return type of the primitive:
#
#   - NEW, a new tensor is created
#   - VIEW, a view of an input tensor is returned
#   - INPLACE, one or more input tensors is modified
#
# these descriptors are mututally exclusive and exhaustive.
class RETURN_TYPE(Enum):
    NEW = (0,)
    VIEW = (1,)
    INPLACE = (2,)


def _wrap_tensor_meta(f):
    def wrap(t):
        if (
            isinstance(t, torch.Tensor)
            and not isinstance(t, FakeTensor)
            and not t.device.type == "meta"
        ):
            return FakeTensor.from_tensor(t, utils.get_prim_fake_mode())
        else:
            return t

    def wrapper(*args, **kwargs):
        wrapped_args = tree_map(wrap, args)
        wrapped_kwargs = tree_map(wrap, kwargs)
        return f(*wrapped_args, **wrapped_kwargs)

    return wrapper


def _make_prim(
    *,
    schema: str,
    return_type: Union[RETURN_TYPE, Tuple[RETURN_TYPE, ...]],
    meta: Callable,
    impl_aten: Callable,
    impl_nvfuser: Optional[Callable] = None,
    doc: str,
):
    """
    Creates a primitive operation.

    """

    prim.define(schema)

    def _prim_impl(*args, **kwargs):
        # always run the meta function because aten implementation will
        # typically accept more inputs (e.g., it will do promotion and
        # broadcasting) which we want to reject
        meta(*args, **kwargs)
        return impl_aten(*args, **kwargs)

    # Right now prims don't support autograd (we can and should add an
    # argument that provides an implementation for backward here.)  Because we
    # don't have derivative formulas, we must setup a custom autograd function
    # that raises an error if backwards is invoked
    class BackwardsNotSupported(torch.autograd.Function):
        @staticmethod
        def forward(ctx, args_spec, *flat_args):
            args, kwargs = tree_unflatten(flat_args, args_spec)  # type: ignore[arg-type]
            g = torch._C._AutoDispatchBelowAutograd()
            try:
                return _prim(*args, **kwargs)
            finally:
                del g

        @staticmethod
        def backward(ctx, *args):
            raise RuntimeError("backwards not supported on prim")

    def _autograd_impl(*args, **kwargs):
        flat_args, args_spec = tree_flatten((args, kwargs))
        return BackwardsNotSupported.apply(args_spec, *flat_args)

    name = schema.split("(")[0]
    prim_impl.impl(name, _prim_impl)
    prim_autograd_impl.impl(name, _autograd_impl)
    prim_meta_impl.impl(name, _wrap_tensor_meta(meta))

    _prim_packet = getattr(torch.ops.prims, name)
    _prim = _prim_packet.default

    for p in (_prim_packet, _prim):
        p.__doc__ = doc
        p.impl_nvfuser = impl_nvfuser  # type: ignore[attr-defined]
        p.return_type = return_type  # type: ignore[attr-defined]

    return _prim


class ELEMENTWISE_PRIM_TYPE_PROMOTION_KIND(Enum):
    DEFAULT = (0,)
    ALWAYS_BOOL = (2,)
    COMPLEX_TO_FLOAT = (3,)


# TODO: implement dtype validation here, too, or on the corresponding refs
def _elementwise_meta(
    *args,
    type_promotion: ELEMENTWISE_PRIM_TYPE_PROMOTION_KIND,
    args_with_fixed_dtypes: Tuple[TensorLikeType, ...] = None,
) -> FakeTensor:
    """
    Meta function for elementwise operations that produce outputs in the same dtype
    as their inputs.

    Stride logic is currently incorrect.
    """

    assert len(args) > 0

    utils.check_same_dtype(*args)

    args_ = list(args)
    if args_with_fixed_dtypes is not None:
        args_.extend(args_with_fixed_dtypes)

    utils.check_same_device(*args_, allow_cpu_scalar_tensors=True)
    utils.check_same_shape(*args_, allow_cpu_scalar_tensors=True)

    strides = utils.compute_elementwise_output_strides(*args_)
    shape = utils.extract_shape(*args_, allow_cpu_scalar_tensors=True)

    # Acquires the dtype
    dtype = None
    scalar_type = None
    for arg in args:
        if isinstance(arg, TensorLike):
            if not utils.is_cpu_scalar_tensor(arg):
                dtype = arg.dtype
                break
            else:
                dtype = arg.dtype
        elif isinstance(arg, Number):
            scalar_type = type(arg)

    if dtype is None and scalar_type is not None:
        dtype = utils.type_to_dtype(scalar_type)

    # Acquires the device (if it exists) or number
    device = None
    number = None
    for arg in args_:
        if isinstance(arg, TensorLike):
            device = arg.device
            break

        elif isinstance(arg, Number):
            if number is None:
                number = arg

    # NOTE: type promotion behavior here is mostly hidden from tests because
    # references will typically handle the type promotion properly even if this doesn't
    # (but getting it wrong will cause too many casts to be inserted in traces!)
    if device is not None:
        assert dtype is not None
        if type_promotion == ELEMENTWISE_PRIM_TYPE_PROMOTION_KIND.DEFAULT:
            dtype = dtype
        elif type_promotion == ELEMENTWISE_PRIM_TYPE_PROMOTION_KIND.ALWAYS_BOOL:
            dtype = torch.bool
        elif type_promotion == ELEMENTWISE_PRIM_TYPE_PROMOTION_KIND.COMPLEX_TO_FLOAT:
            if utils.is_complex_dtype(dtype):
                dtype = utils.corresponding_real_dtype(dtype)
            else:
                dtype = dtype

        return TensorMeta(device=device, shape=shape, strides=strides, dtype=dtype)

    # Number case
    # NOTE: this case is not currently exercised
    # TODO: fix number type promotion (bool, complex->float)
    return TensorMeta(number)


def _complex_only_elementwise_meta(*args, **kwargs):
    utils.check(
        utils.is_complex_dtype(args[0].dtype), lambda: "Only complex dtype is supported"
    )
    return _elementwise_meta(*args, **kwargs)


def _make_elementwise_unary_prim(
    name: str, *, type_promotion: ELEMENTWISE_PRIM_TYPE_PROMOTION_KIND, **kwargs
):
    """
    Creates an elementwise unary prim.
    """

    return _make_prim(
        schema=f"{name}(Tensor self) -> Tensor",
        meta=partial(_elementwise_meta, type_promotion=type_promotion),
        return_type=RETURN_TYPE.NEW,
        **kwargs,
    )


def _make_elementwise_binary_prim(
    name: str, *, type_promotion: ELEMENTWISE_PRIM_TYPE_PROMOTION_KIND, **kwargs
):
    """
    Creates an elementwise binary prim.
    """

    return _make_prim(
        schema=f"{name}(Tensor self, Tensor other) -> Tensor",
        meta=partial(_elementwise_meta, type_promotion=type_promotion),
        return_type=RETURN_TYPE.NEW,
        **kwargs,
    )


def _not_impl(*args, **kwargs):
    raise NotImplementedError


#
# Elementwise unary operations
#


abs = _make_elementwise_unary_prim(
    "abs",
    impl_aten=torch.abs,
    impl_nvfuser=_abs_nvfuser,  # type: ignore[name-defined]
    doc="",
    type_promotion=ELEMENTWISE_PRIM_TYPE_PROMOTION_KIND.COMPLEX_TO_FLOAT,
)

acos = _make_elementwise_unary_prim(
    "acos",
    impl_aten=torch.acos,
    impl_nvfuser=_acos_nvfuser,  # type: ignore[name-defined]
    doc="",
    type_promotion=ELEMENTWISE_PRIM_TYPE_PROMOTION_KIND.DEFAULT,
)

acosh = _make_elementwise_unary_prim(
    "acosh",
    impl_aten=torch.acosh,
    doc="",
    type_promotion=ELEMENTWISE_PRIM_TYPE_PROMOTION_KIND.DEFAULT,
)

asin = _make_elementwise_unary_prim(
    "asin",
    impl_aten=torch.asin,
    impl_nvfuser=_asin_nvfuser,  # type: ignore[name-defined]
    doc="",
    type_promotion=ELEMENTWISE_PRIM_TYPE_PROMOTION_KIND.DEFAULT,
)

asinh = _make_elementwise_unary_prim(
    "asinh",
    impl_aten=torch.asinh,
    doc="",
    type_promotion=ELEMENTWISE_PRIM_TYPE_PROMOTION_KIND.DEFAULT,
)

atan = _make_elementwise_unary_prim(
    "atan",
    impl_aten=torch.atan,
    impl_nvfuser=_atan_nvfuser,  # type: ignore[name-defined]
    doc="",
    type_promotion=ELEMENTWISE_PRIM_TYPE_PROMOTION_KIND.DEFAULT,
)

atanh = _make_elementwise_unary_prim(
    "atanh",
    impl_aten=torch.atanh,
    impl_nvfuser=_atanh_nvfuser,  # type: ignore[name-defined]
    doc="",
    type_promotion=ELEMENTWISE_PRIM_TYPE_PROMOTION_KIND.DEFAULT,
)

cos = _make_elementwise_unary_prim(
    "cos",
    impl_aten=torch.cos,
    impl_nvfuser=_cos_nvfuser,  # type: ignore[name-defined]
    doc="",
    type_promotion=ELEMENTWISE_PRIM_TYPE_PROMOTION_KIND.DEFAULT,
)

cosh = _make_elementwise_unary_prim(
    "cosh",
    impl_aten=torch.cosh,
    impl_nvfuser=_cosh_nvfuser,  # type: ignore[name-defined]
    doc="",
    type_promotion=ELEMENTWISE_PRIM_TYPE_PROMOTION_KIND.DEFAULT,
)

bessel_i0 = _make_elementwise_unary_prim(
    "bessel_i0",
    impl_aten=torch.i0,
    doc="",
    type_promotion=ELEMENTWISE_PRIM_TYPE_PROMOTION_KIND.DEFAULT,
)

bessel_i0e = _make_elementwise_unary_prim(
    "bessel_i0e",
    impl_aten=torch.special.i0e,
    doc="",
    type_promotion=ELEMENTWISE_PRIM_TYPE_PROMOTION_KIND.DEFAULT,
)

bessel_i1 = _make_elementwise_unary_prim(
    "bessel_i1",
    impl_aten=torch.special.i1,
    doc="",
    type_promotion=ELEMENTWISE_PRIM_TYPE_PROMOTION_KIND.DEFAULT,
)

bessel_i1e = _make_elementwise_unary_prim(
    "bessel_i1e",
    impl_aten=torch.special.i1e,
    doc="",
    type_promotion=ELEMENTWISE_PRIM_TYPE_PROMOTION_KIND.DEFAULT,
)

bitwise_not = _make_elementwise_unary_prim(
    "bitwise_not",
    impl_aten=torch.bitwise_not,
    impl_nvfuser=_bitwise_not_nvfuser,  # type: ignore[name-defined]
    doc="",
    type_promotion=ELEMENTWISE_PRIM_TYPE_PROMOTION_KIND.DEFAULT,
)


def _cbrt_aten(a: torch.Tensor) -> Tensor:
    utils.check(
        not a.is_complex(),
        lambda: "cbrt: Complex inputs not supported. Consider calling torch.pow(a, 1.0/3.0)",
    )
    # Returns the real cubic root of the number.
    # Note that if a < 0, pow(a, (1. / 3.)) returns th complex number
    # exp(1/3 * log(a)) = exp(1/3 * (log(abs(a)) + pi*i)) = cbrt(abs(a)) * e^{pi/3*i}
    # which is a complex number.
    # For more info see the section Note in
    # https://en.cppreference.com/w/cpp/numeric/math/cbrt
    return torch.copysign(torch.pow(a.abs(), 1 / 3), a)


cbrt = _make_elementwise_unary_prim(
    "cbrt",
    impl_aten=_cbrt_aten,
    doc="",
    type_promotion=ELEMENTWISE_PRIM_TYPE_PROMOTION_KIND.DEFAULT,
)

ceil = _make_elementwise_unary_prim(
    "ceil",
    impl_aten=torch.ceil,
    impl_nvfuser=_ceil_nvfuser,  # type: ignore[name-defined]
    doc="",
    type_promotion=ELEMENTWISE_PRIM_TYPE_PROMOTION_KIND.DEFAULT,
)


def _conj_physical_meta(input: TensorLikeType) -> TensorLikeType:
    if not input.dtype.is_complex:
        raise RuntimeError("prims.conj_physical is only defined for complex dtypes")

    strides = utils.compute_elementwise_output_strides(input)
    return TensorMeta(input, strides=strides)


conj_physical = _make_prim(
    schema="conj_physical(Tensor self) -> Tensor",
    meta=_conj_physical_meta,
    impl_aten=torch._conj_physical,
    doc="Returns the physical conjugation of a complex tensor",
    return_type=RETURN_TYPE.NEW,
)

digamma = _make_elementwise_unary_prim(
    "digamma",
    impl_aten=torch.digamma,
    doc="",
    type_promotion=ELEMENTWISE_PRIM_TYPE_PROMOTION_KIND.DEFAULT,
)

erf = _make_elementwise_unary_prim(
    "erf",
    impl_aten=torch.erf,
    impl_nvfuser=_erf_nvfuser,  # type: ignore[name-defined]
    doc="",
    type_promotion=ELEMENTWISE_PRIM_TYPE_PROMOTION_KIND.DEFAULT,
)

erf_inv = _make_elementwise_unary_prim(
    "erf_inv",
    impl_aten=torch.special.erfinv,
    doc="",
    type_promotion=ELEMENTWISE_PRIM_TYPE_PROMOTION_KIND.DEFAULT,
)

erfc = _make_elementwise_unary_prim(
    "erfc",
    impl_aten=torch.special.erfc,
    impl_nvfuser=_erfc_nvfuser,  # type: ignore[name-defined]
    doc="",
    type_promotion=ELEMENTWISE_PRIM_TYPE_PROMOTION_KIND.DEFAULT,
)

exp = _make_elementwise_unary_prim(
    "exp",
    impl_aten=torch.exp,
    impl_nvfuser=_exp_nvfuser,  # type: ignore[name-defined]
    doc="",
    type_promotion=ELEMENTWISE_PRIM_TYPE_PROMOTION_KIND.DEFAULT,
)

expm1 = _make_elementwise_unary_prim(
    "expm1",
    impl_aten=torch.special.expm1,
    impl_nvfuser=_expm1_nvfuser,  # type: ignore[name-defined]
    doc="",
    type_promotion=ELEMENTWISE_PRIM_TYPE_PROMOTION_KIND.DEFAULT,
)

exp2 = _make_elementwise_unary_prim(
    "exp2",
    impl_aten=torch.special.exp2,
    doc="",
    type_promotion=ELEMENTWISE_PRIM_TYPE_PROMOTION_KIND.DEFAULT,
)


def _fill_meta(a: TensorLikeType, value: NumberType) -> TensorLikeType:
    return _elementwise_meta(
        a, type_promotion=ELEMENTWISE_PRIM_TYPE_PROMOTION_KIND.DEFAULT
    )


# See https://github.com/pytorch/pytorch/issues/77932 for out-of-place fill request
def _fill_aten(a: Tensor, value: NumberType) -> Tensor:
    t = a * False
    with torch.no_grad():
        t.fill_(value)  # type: ignore[arg-type]
    return t


# NOTE: fill uses _make_prim directly because it has a value parameter
fill = _make_prim(
    schema="fill(Tensor self, Scalar value) -> Tensor",
    return_type=RETURN_TYPE.NEW,
    meta=_fill_meta,
    impl_aten=_fill_aten,
    doc="",
)

floor = _make_elementwise_unary_prim(
    "floor",
    impl_aten=torch.floor,
    impl_nvfuser=_floor_nvfuser,  # type: ignore[name-defined]
    doc="",
    type_promotion=ELEMENTWISE_PRIM_TYPE_PROMOTION_KIND.DEFAULT,
)

imag = _make_prim(
    schema="imag(Tensor self) -> Tensor",
    meta=partial(
        _complex_only_elementwise_meta,
        type_promotion=ELEMENTWISE_PRIM_TYPE_PROMOTION_KIND.COMPLEX_TO_FLOAT,
    ),
    return_type=RETURN_TYPE.VIEW,
    impl_aten=torch.imag,
    impl_nvfuser=_imag_nvfuser,  # type: ignore[name-defined]
    doc="",
)

isfinite = _make_elementwise_unary_prim(
    "isfinite",
    impl_aten=torch.isfinite,
    impl_nvfuser=_isfinite_nvfuser,  # type: ignore[name-defined]
    doc="",
    type_promotion=ELEMENTWISE_PRIM_TYPE_PROMOTION_KIND.ALWAYS_BOOL,
)

lgamma = _make_elementwise_unary_prim(
    "lgamma",
    impl_aten=torch.lgamma,
    impl_nvfuser=_lgamma_nvfuser,  # type: ignore[name-defined]
    doc="",
    type_promotion=ELEMENTWISE_PRIM_TYPE_PROMOTION_KIND.DEFAULT,
)

log = _make_elementwise_unary_prim(
    "log",
    impl_aten=torch.log,
    impl_nvfuser=_log_nvfuser,  # type: ignore[name-defined]
    doc="",
    type_promotion=ELEMENTWISE_PRIM_TYPE_PROMOTION_KIND.DEFAULT,
)

log1p = _make_elementwise_unary_prim(
    "log1p",
    impl_aten=torch.log1p,
    impl_nvfuser=_log1p_nvfuser,  # type: ignore[name-defined]
    doc="",
    type_promotion=ELEMENTWISE_PRIM_TYPE_PROMOTION_KIND.DEFAULT,
)

log2 = _make_elementwise_unary_prim(
    "log2",
    impl_aten=torch.log2,
    impl_nvfuser=_log2_nvfuser,  # type: ignore[name-defined]
    doc="",
    type_promotion=ELEMENTWISE_PRIM_TYPE_PROMOTION_KIND.DEFAULT,
)

log10 = _make_elementwise_unary_prim(
    "log10",
    impl_aten=torch.log10,
    impl_nvfuser=_log10_nvfuser,  # type: ignore[name-defined]
    doc="",
    type_promotion=ELEMENTWISE_PRIM_TYPE_PROMOTION_KIND.DEFAULT,
)

real = _make_prim(
    schema="real(Tensor self) -> Tensor",
    meta=partial(
        _complex_only_elementwise_meta,
        type_promotion=ELEMENTWISE_PRIM_TYPE_PROMOTION_KIND.COMPLEX_TO_FLOAT,
    ),
    return_type=RETURN_TYPE.VIEW,
    impl_aten=torch.real,
    impl_nvfuser=_real_nvfuser,  # type: ignore[name-defined]
    doc="",
)

reciprocal = _make_elementwise_unary_prim(
    "reciprocal",
    impl_aten=torch.reciprocal,
    impl_nvfuser=_reciprocal_nvfuser,  # type: ignore[name-defined]
    doc="",
    type_promotion=ELEMENTWISE_PRIM_TYPE_PROMOTION_KIND.DEFAULT,
)

neg = _make_elementwise_unary_prim(
    "neg",
    impl_aten=torch.neg,
    impl_nvfuser=_neg_nvfuser,  # type: ignore[name-defined]
    doc="",
    type_promotion=ELEMENTWISE_PRIM_TYPE_PROMOTION_KIND.DEFAULT,
)

round = _make_elementwise_unary_prim(
    "round",
    impl_aten=torch.round,
    impl_nvfuser=_round_nvfuser,  # type: ignore[name-defined]
    doc="",
    type_promotion=ELEMENTWISE_PRIM_TYPE_PROMOTION_KIND.DEFAULT,
)

rsqrt = _make_elementwise_unary_prim(
    "rsqrt",
    impl_aten=torch.rsqrt,
    impl_nvfuser=_rsqrt_nvfuser,  # type: ignore[name-defined]
    doc="",
    type_promotion=ELEMENTWISE_PRIM_TYPE_PROMOTION_KIND.DEFAULT,
)

sign = _make_elementwise_unary_prim(
    "sign",
    impl_aten=torch.sign,
    doc="",
    type_promotion=ELEMENTWISE_PRIM_TYPE_PROMOTION_KIND.DEFAULT,
)

signbit = _make_elementwise_unary_prim(
    "signbit",
    impl_aten=torch.signbit,
    doc="",
    type_promotion=ELEMENTWISE_PRIM_TYPE_PROMOTION_KIND.DEFAULT,
)

sin = _make_elementwise_unary_prim(
    "sin",
    impl_aten=torch.sin,
    impl_nvfuser=_sin_nvfuser,  # type: ignore[name-defined]
    doc="",
    type_promotion=ELEMENTWISE_PRIM_TYPE_PROMOTION_KIND.DEFAULT,
)

sinh = _make_elementwise_unary_prim(
    "sinh",
    impl_aten=torch.sinh,
    impl_nvfuser=_sinh_nvfuser,  # type: ignore[name-defined]
    doc="",
    type_promotion=ELEMENTWISE_PRIM_TYPE_PROMOTION_KIND.DEFAULT,
)

sqrt = _make_elementwise_unary_prim(
    "sqrt",
    impl_aten=torch.sqrt,
    impl_nvfuser=_sqrt_nvfuser,  # type: ignore[name-defined]
    doc="",
    type_promotion=ELEMENTWISE_PRIM_TYPE_PROMOTION_KIND.DEFAULT,
)

tan = _make_elementwise_unary_prim(
    "tan",
    impl_aten=torch.tan,
    impl_nvfuser=_tan_nvfuser,  # type: ignore[name-defined]
    doc="",
    type_promotion=ELEMENTWISE_PRIM_TYPE_PROMOTION_KIND.DEFAULT,
)

tanh = _make_elementwise_unary_prim(
    "tanh",
    impl_aten=torch.tanh,
    impl_nvfuser=_tanh_nvfuser,  # type: ignore[name-defined]
    doc="",
    type_promotion=ELEMENTWISE_PRIM_TYPE_PROMOTION_KIND.DEFAULT,
)


def _trunc_nvfuser(fd: Any, a: TensorLikeType):
    return fd.Ops.trunc(a)  # type: ignore[attr-defined]


trunc = _make_elementwise_unary_prim(
    "trunc",
    impl_aten=torch.trunc,
    impl_nvfuser=_trunc_nvfuser,
    doc="",
    type_promotion=ELEMENTWISE_PRIM_TYPE_PROMOTION_KIND.DEFAULT,
)

#
# Elementwise binary operations
#

add = _make_elementwise_binary_prim(
    name="add",
    impl_aten=torch.add,
    impl_nvfuser=_add_nvfuser,  # type: ignore[name-defined]
    doc="",
    type_promotion=ELEMENTWISE_PRIM_TYPE_PROMOTION_KIND.DEFAULT,
)

atan2 = _make_elementwise_binary_prim(
    name="atan2",
    impl_aten=torch.atan2,
    impl_nvfuser=_atan2_nvfuser,  # type: ignore[name-defined]
    doc="",
    type_promotion=ELEMENTWISE_PRIM_TYPE_PROMOTION_KIND.DEFAULT,
)

bitwise_and = _make_elementwise_binary_prim(
    "bitwise_and",
    impl_aten=torch.bitwise_and,
    impl_nvfuser=_bitwise_and_nvfuser,  # type: ignore[name-defined]
    doc="",
    type_promotion=ELEMENTWISE_PRIM_TYPE_PROMOTION_KIND.DEFAULT,
)

bitwise_or = _make_elementwise_binary_prim(
    "bitwise_or",
    impl_aten=torch.bitwise_or,
    impl_nvfuser=_bitwise_or_nvfuser,  # type: ignore[name-defined]
    doc="",
    type_promotion=ELEMENTWISE_PRIM_TYPE_PROMOTION_KIND.DEFAULT,
)

bitwise_xor = _make_elementwise_binary_prim(
    "bitwise_xor",
    impl_aten=torch.bitwise_xor,
    impl_nvfuser=_bitwise_xor_nvfuser,  # type: ignore[name-defined]
    doc="",
    type_promotion=ELEMENTWISE_PRIM_TYPE_PROMOTION_KIND.DEFAULT,
)

# TODO: complex needs a special meta to account for its float -> complex behavior
# complex = _make_elementwise_binary_prim(
#   impl_aten=torch.complex,
#   doc="",
# )

# div prim performs truncation division on integer inputs
#   and true division for floating and complex inputs
def _div_aten(a, b):
    if isinstance(a, (bool, int)):
        return torch.div(a, b, rounding_mode="trunc")
    return torch.true_divide(a, b)


div = _make_elementwise_binary_prim(
    "div",
    impl_aten=_div_aten,
    impl_nvfuser=_div_nvfuser,  # type: ignore[name-defined]
    doc="",
    type_promotion=ELEMENTWISE_PRIM_TYPE_PROMOTION_KIND.DEFAULT,
)

eq = _make_elementwise_binary_prim(
    "eq",
    impl_aten=torch.eq,
    impl_nvfuser=_eq_nvfuser,  # type: ignore[name-defined]
    doc="",
    type_promotion=ELEMENTWISE_PRIM_TYPE_PROMOTION_KIND.ALWAYS_BOOL,
)

fmax = _make_elementwise_binary_prim(
    "fmax",
    impl_aten=torch.fmax,
    doc="",
    type_promotion=ELEMENTWISE_PRIM_TYPE_PROMOTION_KIND.DEFAULT,
)

fmin = _make_elementwise_binary_prim(
    "fmin",
    impl_aten=torch.fmin,
    doc="",
    type_promotion=ELEMENTWISE_PRIM_TYPE_PROMOTION_KIND.DEFAULT,
)

fmod = _make_elementwise_binary_prim(
    "fmod",
    impl_aten=torch.fmod,
    impl_nvfuser=_fmod_nvfuser,  # type: ignore[name-defined]
    doc="",
    type_promotion=ELEMENTWISE_PRIM_TYPE_PROMOTION_KIND.DEFAULT,
)


gcd = _make_elementwise_binary_prim(
    "gcd",
    impl_aten=torch.gcd,
    doc="",
    type_promotion=ELEMENTWISE_PRIM_TYPE_PROMOTION_KIND.DEFAULT,
)


ge = _make_elementwise_binary_prim(
    "ge",
    impl_aten=torch.ge,
    impl_nvfuser=_ge_nvfuser,  # type: ignore[name-defined]
    doc="",
    type_promotion=ELEMENTWISE_PRIM_TYPE_PROMOTION_KIND.ALWAYS_BOOL,
)

gt = _make_elementwise_binary_prim(
    "gt",
    impl_aten=torch.gt,
    impl_nvfuser=_gt_nvfuser,  # type: ignore[name-defined]
    doc="",
    type_promotion=ELEMENTWISE_PRIM_TYPE_PROMOTION_KIND.ALWAYS_BOOL,
)

hypot = _make_elementwise_binary_prim(
    "hypot",
    impl_aten=torch.hypot,
    doc="",
    type_promotion=ELEMENTWISE_PRIM_TYPE_PROMOTION_KIND.DEFAULT,
)

igamma = _make_elementwise_binary_prim(
    "igamma",
    impl_aten=torch.special.gammainc,
    doc="",
    type_promotion=ELEMENTWISE_PRIM_TYPE_PROMOTION_KIND.DEFAULT,
)

igammac = _make_elementwise_binary_prim(
    "igammac",
    impl_aten=torch.special.gammaincc,
    doc="",
    type_promotion=ELEMENTWISE_PRIM_TYPE_PROMOTION_KIND.DEFAULT,
)

le = _make_elementwise_binary_prim(
    "le",
    impl_aten=torch.le,
    impl_nvfuser=_le_nvfuser,  # type: ignore[name-defined]
    doc="",
    type_promotion=ELEMENTWISE_PRIM_TYPE_PROMOTION_KIND.ALWAYS_BOOL,
)

lt = _make_elementwise_binary_prim(
    "lt",
    impl_aten=torch.lt,
    impl_nvfuser=_lt_nvfuser,  # type: ignore[name-defined]
    doc="",
    type_promotion=ELEMENTWISE_PRIM_TYPE_PROMOTION_KIND.ALWAYS_BOOL,
)


# Note: the following impls are because torch.maximum and torch.mininum do not support scalar inputs
def _maximum_aten(
    a: Union[TensorLikeType, NumberType], b: Union[TensorLikeType, NumberType]
) -> TensorLikeType:
    if isinstance(a, TensorLike) and isinstance(b, Number):
        b = scalar_tensor(b, dtype=a.dtype, device=a.device)
    elif isinstance(b, TensorLike) and isinstance(a, Number):
        a = scalar_tensor(a, dtype=b.dtype, device=b.device)

    return torch.maximum(a, b)  # type: ignore[arg-type]


maximum = _make_elementwise_binary_prim(
    "maximum",
    impl_aten=_maximum_aten,
    doc="",
    type_promotion=ELEMENTWISE_PRIM_TYPE_PROMOTION_KIND.DEFAULT,
)


def _minimum_aten(
    a: Union[TensorLikeType, NumberType], b: Union[TensorLikeType, NumberType]
) -> TensorLikeType:
    if isinstance(a, TensorLike) and isinstance(b, Number):
        b = scalar_tensor(b, dtype=a.dtype, device=a.device)
    elif isinstance(b, TensorLike) and isinstance(a, Number):
        a = scalar_tensor(a, dtype=b.dtype, device=b.device)

    return torch.minimum(a, b)  # type: ignore[arg-type]


minimum = _make_elementwise_binary_prim(
    "minimum",
    impl_aten=_minimum_aten,
    doc="",
    type_promotion=ELEMENTWISE_PRIM_TYPE_PROMOTION_KIND.DEFAULT,
)

mul = _make_elementwise_binary_prim(
    "mul",
    impl_aten=torch.mul,
    impl_nvfuser=_mul_nvfuser,  # type: ignore[name-defined]
    doc="",
    type_promotion=ELEMENTWISE_PRIM_TYPE_PROMOTION_KIND.DEFAULT,
)

ne = _make_elementwise_binary_prim(
    "ne",
    impl_aten=torch.ne,
    impl_nvfuser=_ne_nvfuser,  # type: ignore[name-defined]
    doc="",
    type_promotion=ELEMENTWISE_PRIM_TYPE_PROMOTION_KIND.ALWAYS_BOOL,
)

nextafter = _make_elementwise_binary_prim(
    "nextafter",
    impl_aten=torch.nextafter,
    doc="",
    type_promotion=ELEMENTWISE_PRIM_TYPE_PROMOTION_KIND.DEFAULT,
)

pow = _make_elementwise_binary_prim(
    "pow",
    impl_aten=torch.pow,
    impl_nvfuser=_pow_nvfuser,  # type: ignore[name-defined]
    doc="",
    type_promotion=ELEMENTWISE_PRIM_TYPE_PROMOTION_KIND.DEFAULT,
)


def _remainder_nvfuser(fd: Any, a: TensorLikeType, b: TensorLikeType):
    return fd.Ops.remainder(a, b)  # type: ignore[attr-defined]


remainder = _make_elementwise_binary_prim(
    "remainder",
    impl_aten=torch.remainder,
    impl_nvfuser=_remainder_nvfuser,
    doc="",
    type_promotion=ELEMENTWISE_PRIM_TYPE_PROMOTION_KIND.DEFAULT,
)


shift_left = _make_elementwise_binary_prim(
    "shift_left",
    impl_aten=torch.bitwise_left_shift,
    doc="",
    type_promotion=ELEMENTWISE_PRIM_TYPE_PROMOTION_KIND.DEFAULT,
)

shift_right_arithmetic = _make_elementwise_binary_prim(
    "shift_right_arithmetic",
    impl_aten=torch.bitwise_right_shift,
    doc="",
    type_promotion=ELEMENTWISE_PRIM_TYPE_PROMOTION_KIND.DEFAULT,
)

shift_right_logical = _not_impl

sub = _make_elementwise_binary_prim(
    "sub",
    impl_aten=torch.sub,
    impl_nvfuser=_sub_nvfuser,  # type: ignore[name-defined]
    doc="",
    type_promotion=ELEMENTWISE_PRIM_TYPE_PROMOTION_KIND.DEFAULT,
)

zeta = _make_elementwise_binary_prim(
    "zeta",
    impl_aten=torch.special.zeta,
    doc="",
    type_promotion=ELEMENTWISE_PRIM_TYPE_PROMOTION_KIND.DEFAULT,
)

#
# View operations
#
# TODO: model view relationships
# TODO: model storage
def _as_strided_meta(
    a: TensorLikeType, size: ShapeType, stride: StrideType, storage_offset: int
) -> TensorLikeType:
    assert len(size) == len(stride)
    assert storage_offset >= 0
    utils.validate_strides(stride)
    utils.validate_shape(size)

    if reduce(operator.mul, size) == 0:
        # NOTE: This special case is to avoid having to acquire the storage below
        # as_strided to shapes with no elements are trivially valid, so it's OK
        pass
    elif isinstance(a, torch.Tensor):
        utils.check_in_bounds_for_storage(a.storage(), size, stride, storage_offset)

    return TensorMeta(a, shape=size, strides=stride)


def _as_strided_aten(
    a: Tensor, size: ShapeType, stride: StrideType, storage_offset: int
) -> Tensor:
    return torch.as_strided(a, size, stride, storage_offset)


_as_strided_doc = """
    Creates a view of the tensor with the given shape (size), strides (stride) and
    storage offset (storage_offset).
"""

as_strided = _make_prim(
    schema="as_strided(Tensor(a!) a, int[] size, int[] stride, int storage_offset) -> Tensor(a!)",
    meta=_as_strided_meta,
    impl_aten=_as_strided_aten,
    return_type=RETURN_TYPE.VIEW,
    doc=_as_strided_doc,
)


def _broadcast_in_dim_meta(
    a: TensorLikeType, shape: ShapeType, broadcast_dimensions: Sequence[int]
):
    # Type checks
    assert isinstance(a, TensorLike)
    assert isinstance(shape, Sequence)
    assert isinstance(broadcast_dimensions, Sequence)

    # every dimension must be accounted for
    assert a.ndim == len(broadcast_dimensions)

    # broadcast shape must have weakly more dimensions
    assert len(shape) >= a.ndim

    # broadcast_dimensions must be an ascending sequence
    # (no relative reordering of dims) of integers and
    # each dimension must be within the new shape
    def _greater_than_reduce(acc, x):
        assert isinstance(x, int)
        assert x > acc
        assert x < len(shape)

        return x

    reduce(lambda acc, x: _greater_than_reduce(acc, x), broadcast_dimensions, -1)

    # shape must be broadcastable to
    for idx, new_idx in enumerate(broadcast_dimensions):
        assert a.shape[idx] == 1 or a.shape[idx] == shape[new_idx]

    new_strides = []
    original_idx = 0
    for idx in range(len(shape)):
        if idx in broadcast_dimensions:
            # Assigns a stride of zero to dimensions
            # which were actually broadcast
            if a.shape[original_idx] != shape[idx]:
                new_strides.append(0)
            else:
                new_strides.append(a.stride()[original_idx])
            original_idx = original_idx + 1
        else:
            new_strides.append(0)

    return TensorMeta(a, shape=shape, strides=new_strides)


def _broadcast_in_dim_aten(a, shape, broadcast_dimensions):
    s = list(shape)
    for broadcast_dimension in broadcast_dimensions:
        s[broadcast_dimension] = -1

    v = a
    for idx, x in enumerate(s):
        if x != -1:
            v = v.unsqueeze(idx)

    return v.expand(shape)


def _broadcast_in_dim_nvfuser(
    fd: Any,
    a: torch.Tensor,
    shape: ShapeType,
    broadcast_dimensions: ShapeType,
):
    return fd.Ops.broadcast_in_dim(a, shape, broadcast_dimensions)  # type: ignore[attr-defined]


_broadcast_in_dim_doc = """
  Creates a view of a with the specified shape.

  Allows adding dimensions of any length and broadcasting
  dimensions of length one in a to any length.

  The location of the broadcast dimensions must be specified
  using the broadcast_dimensions argument. Changing the
  relative order of dimensions is not supported.
  """

broadcast_in_dim = _make_prim(
    schema="broadcast_in_dim(Tensor(a) a, int[] shape, int[] broadcast_dimensions) -> Tensor(a)",
    meta=_broadcast_in_dim_meta,
    impl_aten=_broadcast_in_dim_aten,
    impl_nvfuser=_broadcast_in_dim_nvfuser,
    return_type=RETURN_TYPE.VIEW,
    doc=_broadcast_in_dim_doc,
)


def _collapse_view_helper(
    a: TensorLikeType, start: int, end: int
) -> Tuple[Optional[ShapeType], Optional[StrideType]]:
    assert isinstance(a, TensorLike)

    # Special-case for zero dimensional tensors
    if a.ndim == 0:
        shape = (1,)
        strides = (1,)
    else:
        shape = a.shape  # type: ignore[assignment]
        strides = a.stride()

    utils.validate_idx(len(shape), start)
    utils.validate_exclusive_idx(len(shape), end)

    # Verifies end is strictly greater than start
    # (Collapse requires a non-empty interval)
    if end <= start:
        msg = "Attempting to collapse but end, {0}, is less than or equal to start, {1}!".format(
            end, start
        )
        raise ValueError(msg)

    if a.ndim == 0 or (end - 1 == start):
        return shape, strides

    length = shape[end - 1]
    stride = strides[end - 1]
    for idx in reversed(range(start, end - 1)):
        if shape[idx] == 0 or shape[idx + 1] == 0:
            length = 0
            stride = 0
            break

        if shape[idx] == 1:
            continue

        length = length * shape[idx]
        stride = min(stride, strides[idx])

        if (
            a.numel() > 0
            and shape[idx + 1] != 1
            and not (strides[idx] == strides[idx + 1] * shape[idx + 1])
        ):
            return None, None

    new_shape = shape[:start] + (length,) + shape[end:]
    new_strides = strides[:start] + (stride,) + strides[end:]

    # NOTE: when the input has no elements it's restrided as if it were contiguous
    if a.numel() == 0:
        new_strides = utils.make_contiguous_strides_for(new_shape)

    return new_shape, new_strides


def _collapse_view_meta(a: TensorLikeType, start: int, end: int) -> TensorLikeType:
    new_shape, new_strides = _collapse_view_helper(a, start, end)

    if new_shape is None:
        msg = "Attempting to view a collapsed tensor, but no such view exists!"
        raise ValueError(msg)

    return TensorMeta(a, shape=new_shape, strides=new_strides)


def _collapse_view_aten(a: Tensor, start: int, end: int) -> Tensor:
    # Special-cases zero-dim tensors
    if a.ndim == 0:
        shape = (1,)
    else:
        shape = a.shape  # type: ignore[assignment]

    dim_length = 1
    for idx in range(start, end):
        dim_length = dim_length * shape[idx]

    new_shape = shape[0:start] + (dim_length,) + shape[end:]

    return a.view(new_shape)


_collapse_view_doc = """
  Creates a view of a with the dimensions between
  start (inclusive) and end (exclusive) merged into a
  single dimension.

  If it's not possible to take such a view then an error
  is thrown. See collapse instead.

  The dimensions can be merged if and only if
  they are all "nested" with each other. That is, they all
  have the property that

  stride[i] = stride[i+1] * shape[i+1]

  for all i in [start, end - 1).
  """

collapse_view = _make_prim(
    schema="collapse_view(Tensor(a) a, int start, int end) -> Tensor(a)",
    meta=_collapse_view_meta,
    impl_aten=_collapse_view_aten,
    return_type=RETURN_TYPE.VIEW,
    doc=_collapse_view_doc,
)


def _conj_meta(a: TensorLikeType) -> TensorLikeType:
    if not a.dtype.is_complex:
        raise RuntimeError("Expected complex dtype in prims.conj")
    return TensorMeta(a)


_conj_doc = """
Returns a conjugated view of the original tensor
"""

conj = _make_prim(
    schema="conj(Tensor(a) a) -> Tensor(a)",
    meta=_conj_meta,
    impl_aten=torch.conj,
    return_type=RETURN_TYPE.VIEW,
    doc=_conj_doc,
)


def expand_dims(a: TensorLikeType, dimensions: DimsSequenceType) -> TensorLikeType:
    """
    Creates a view of a with a.ndim + len(dimensions) dimensions, with new
    dimensions of length one at the dimensions specified by dimensions.
    """
    dims = sorted(utils.canonicalize_dims(a.ndim, dimensions))  # type: ignore[arg-type]
    if len(set(dims)) != len(dims):
        msg = "Received duplicate dimensions to expand in {0}".format(str(dimensions))
        raise ValueError(msg)

    new_shape = list(a.shape)
    for idx in dims:
        new_shape.insert(idx, 1)

    broadcast_dimensions = [
        idx for idx in range(len(new_shape)) if idx not in dimensions
    ]
    return broadcast_in_dim(a, new_shape, broadcast_dimensions)


# Note: saves the Python slice object because we're about to clobber its name with the slice prim
pyslice: Type[slice] = slice  # type: ignore[has-type]


def _slice_meta(
    a: TensorLikeType,
    start_indices: DimsSequenceType,
    limit_indices: DimsSequenceType,
    strides: Optional[StrideType] = None,
) -> TensorLikeType:
    _strides = strides if strides is not None else [1] * len(start_indices)

    if a.ndim != len(start_indices):
        msg = "Attempting to slice tensor of rank {0} with start_indices of length {1}!".format(
            a.ndim, len(start_indices)
        )
        raise ValueError(msg)

    if a.ndim != len(limit_indices):
        msg = "Attempting to slice tensor of rank {0} with limit_indices of length {1}!".format(
            a.ndim, len(limit_indices)
        )
        raise ValueError(msg)

    if a.ndim != len(_strides):
        msg = (
            "Attempting to slice tensor of rank {0} with strides of length {1}!".format(
                a.ndim, len(limit_indices)
            )
        )
        raise ValueError(msg)

    for x, y in zip(start_indices, a.shape):
        if x < 0:
            msg = "Attempting to slice a tensor with a negative start index of {0}!".format(
                x
            )
            raise ValueError(msg)
        if x > y:
            msg = (
                "Attempting to slice a tensor but a start index in {0} is greater than"
                " the length of its corresponding dimension in shape {1}".format(
                    start_indices, a.shape
                )
            )
            raise ValueError(msg)

    for x, y, z in zip(limit_indices, a.shape, start_indices):
        if x < 0:
            msg = "Attempting to slice a tensor with a negative stop index of {0}!".format(
                x
            )
            raise ValueError(msg)
        if x > y:
            msg = (
                "Attempting to slice a tensor but a stop index in {0} is greater than the length of "
                " its corresponding dimension in shape {1}".format(
                    limit_indices, a.shape
                )
            )
            raise ValueError(msg)
        if x < z:
            msg = (
                "Attempting to slice a tensor but a start index in {0} is greater than "
                " its corresponding stop index {1}".format(x, z)
            )

    for x in _strides:
        if x <= 0:
            msg = (
                "Attempting to slice a tensor with a non-positive step of {0}!".format(
                    x
                )
            )
            raise ValueError(msg)

    new_shape = []
    for x, y, z in zip(start_indices, limit_indices, _strides):
        new_shape.append(math.floor((y - x) / z))

    new_strides = []
    for x, y in zip(a.stride(), _strides):
        new_strides.append(x * y)

    return TensorMeta(a, shape=new_shape, strides=new_strides)


def _slice_aten(
    a: Tensor,
    start_indices: DimsSequenceType,
    limit_indices: DimsSequenceType,
    strides: Optional[StrideType] = None,
) -> Tensor:
    _strides = strides if strides is not None else [1] * len(start_indices)

    slices = []
    for start, stop, step in zip(start_indices, limit_indices, _strides):
        slices.append(pyslice(start, stop, step))

    return operator.getitem(a, slices)  # type: ignore[call-overload]


_slice_doc = """
    Creates a view of a "bounding box" within the tensor.

    The bounding box is specified independently in each of the tensor's dimensions.
    start_indices and limit_indices describe the box's boundaries for their corresponding
    dimensions. If strides is specified then they specify the step size between elements
    in their corresponding dimension.

    This operation is analogous to slicing in NumPy, but does not permit slices where
    the stop indices are less than the start indices.
    """

slice = _make_prim(
    schema="slice(Tensor(a) a, int[] start_indices, int[] limit_indices, int[]? strides=None) -> Tensor(a)",
    meta=_slice_meta,
    impl_aten=_slice_aten,
    return_type=RETURN_TYPE.VIEW,
    doc=_slice_doc,
)


def _slice_in_dim_meta(
    a: TensorLikeType,
    start_index: int,
    limit_index: int,
    stride: int = 1,
    axis: int = 0,
) -> TensorLikeType:
    if axis < 0:
        msg = "slice_in_dim: received a negative axis {0}".format(axis)
        raise ValueError(msg)
    if axis >= a.ndim:
        msg = "slice_in_dim: axis {0} is greater or equal to the rank {1} of the tensor".format(
            axis, a.ndim
        )
        raise ValueError(msg)

    if start_index < 0:
        msg = "slice_in_dim: received a negative start_index {0}".format(start_index)
        raise ValueError(msg)

    if start_index > a.shape[axis]:
        msg = "slice_in_dim: start_index is greater than the length {0} of dimension {1}".format(
            start_index, axis
        )
        raise ValueError(msg)

    if limit_index > a.shape[axis]:
        msg = "slice_in_dim: limit_index is greater than the length {0} of dimension {1}".format(
            limit_index, axis
        )
        raise ValueError(msg)

    if limit_index < start_index:
        msg = "slice_in_dim: received a limit_index {0} less than the start_index {1}".format(
            limit_index, start_index
        )
        raise ValueError(msg)

    if stride < 0:
        msg = "slice_in_dim: received a non-positive stride of {0}!".format(stride)
        raise ValueError(msg)

    start_indices = [0] * a.ndim
    limit_indices = list(a.shape)
    strides = [1] * a.ndim

    start_indices[axis] = start_index
    limit_indices[axis] = limit_index
    strides[axis] = stride

    return _slice_meta(a, start_indices, limit_indices, strides)


def _slice_in_dim_aten(
    a: Tensor,
    start_index: int,
    limit_index: int,
    stride: int = 1,
    axis: int = 0,
) -> Tensor:
    start_indices = [0] * a.ndim
    limit_indices = list(a.shape)
    strides = [1] * a.ndim

    start_indices[axis] = start_index
    limit_indices[axis] = limit_index
    strides[axis] = stride

    return slice(a, start_indices, limit_indices, strides)


_slice_in_dim_doc = """
    Convenience wrapper for slicing just one dimension using slice.
    """

slice_in_dim = _make_prim(
    schema="slice_in_dim(Tensor(a) a, int start_index, int limit_index, int stride=1, int axis=0) -> Tensor(a)",
    meta=_slice_in_dim_meta,
    impl_aten=_slice_in_dim_aten,
    return_type=RETURN_TYPE.VIEW,
    doc=_slice_in_dim_doc,
)


def _split_dim_meta(a: TensorLikeType, dim: int, outer_length: int) -> TensorLikeType:
    assert isinstance(a, TensorLike)
    utils.validate_idx(a.ndim, dim)
    utils.validate_dim_length(outer_length)

    # Verifies the dim can be split with the specified lhs_length
    _inner_length = a.shape[dim] / outer_length
    inner_length: int = int(_inner_length)

    if inner_length != _inner_length:
        msg = "Attempting to split dimension of length {0}, but outer length of {1} divides it with a remainder!".format(
            a.shape[dim], outer_length
        )
        raise ValueError(msg)

    new_shape: List[int] = []
    new_strides: List[int] = []
    for idx in range(a.ndim):
        if idx == dim:
            new_shape.extend((outer_length, inner_length))
            new_strides.extend((a.stride()[idx] * inner_length, a.stride()[idx]))
        else:
            new_shape.append(a.shape[idx])
            new_strides.append(a.stride()[idx])

    return TensorMeta(a, shape=new_shape, strides=new_strides)


def _split_dim_aten(a: Tensor, dim: int, outer_length: int) -> Tensor:
    inner_length = int(a.shape[dim] / outer_length)
    new_shape = a.shape[0:dim] + (outer_length, inner_length) + a.shape[dim + 1 :]

    return a.view(new_shape)


_split_dim_doc = """
  Creates a view of a with the given dimension (of length l) split
  into two dimensions, with the outer of the two having
  length outer_length and the inner of the two having computed
  length inner_length such outer_length * inner_length = l.
  """

# TODO: consider renaming split_dim_view
split_dim = _make_prim(
    schema="split_dim(Tensor(a) a, int dim, int outer_length) -> Tensor(a)",
    meta=_split_dim_meta,
    impl_aten=_split_dim_aten,
    return_type=RETURN_TYPE.VIEW,
    doc=_split_dim_doc,
)

# Note: allows dimensions to be specified redundantly
def _squeeze_meta(a: TensorLikeType, dimensions: Sequence) -> TensorLikeType:
    assert isinstance(a, TensorLike)

    for idx in dimensions:
        utils.validate_idx(a.ndim, idx)
        assert a.shape[idx] == 1

    new_shape = []
    new_strides = []
    for idx in range(len(a.shape)):
        if idx in dimensions:
            continue

        new_shape.append(a.shape[idx])
        new_strides.append(a.stride()[idx])

    return TensorMeta(a, shape=new_shape, strides=new_strides)


def _squeeze_aten(a: Tensor, dimensions: Sequence) -> Tensor:
    for idx in reversed(sorted(dimensions)):
        a = torch.squeeze(a, dim=idx)

    return a


_squeeze_doc = """
  Creates a view of the tensor with the specified dimensions removed.

  The removed dimensions must each have length one.
  """

squeeze = _make_prim(
    schema="squeeze(Tensor(a) a, int[] dimensions) -> Tensor(a)",
    meta=_squeeze_meta,
    impl_aten=_squeeze_aten,
    return_type=RETURN_TYPE.VIEW,
    doc=_squeeze_doc,
)


def _transpose_meta(a: TensorLikeType, permutation: DimsSequenceType) -> TensorLikeType:
    if a.ndim != len(permutation):
        msg = "Attempting to permute a tensor of rank {0}, but received a permutation of length {1}!".format(
            a.ndim, len(permutation)
        )
        raise ValueError(msg)

    if not utils.is_valid_permutation(a.ndim, permutation):
        msg = "Received an invalid permutation, {0}!".format(permutation)
        raise ValueError(msg)

    new_shape = [0] * a.ndim
    new_strides = [0] * a.ndim
    for idx, dim in enumerate(permutation):
        new_shape[idx] = a.shape[dim]
        new_strides[idx] = a.stride()[dim]

    return TensorMeta(a, shape=tuple(new_shape), strides=tuple(new_strides))


def _transpose_aten(a: Tensor, permutation: DimsSequenceType) -> Tensor:
    return torch.permute(a, permutation)


_transpose_doc = """
    Creates a view of the tensor with its dimensions permuted.

    The length of the permutation must be the rank of the tensor,
    and each element of the permutation specifies the new order
    for the corresponding dimension.
    """

transpose = _make_prim(
    schema="transpose(Tensor(a) a, int[] permutation) -> Tensor(a)",
    meta=_transpose_meta,
    impl_aten=_transpose_aten,
    return_type=RETURN_TYPE.VIEW,
    doc=_transpose_doc,
)


def _view_of_meta(a: TensorLikeType) -> TensorLikeType:
    return TensorMeta(a)


def _view_of_aten(a: Tensor) -> Tensor:
    return a.view(a.shape)


_view_of_doc = """
    Creates a view of the tensor.
    """

view_of = _make_prim(
    schema="view_of(Tensor(a) a) -> Tensor",
    meta=_view_of_meta,
    impl_aten=_view_of_aten,
    return_type=RETURN_TYPE.VIEW,
    doc=_view_of_doc,
)

#
# Shape operations
#
def collapse(a: Tensor, start: int, end: int) -> Tensor:
    """
    Wrapper around reshape that collapses a span of dimensions.

    See collapse_view for the corresponding view operation.
    """

    dim_length = 1
    for idx in range(start, end):
        dim_length = dim_length * a.shape[idx]

    new_shape = a.shape[0:start] + (dim_length,) + a.shape[end:]
    return reshape(a, new_shape)


# TODO: review stride logic
def _cat_meta(tensors: Sequence[TensorLikeType], dim: int) -> TensorLikeType:
    # Verifies same shape (except in the concat dimension)
    shape = tensors[0].shape
    concat_length = 0
    for tensor in tensors:
        for idx, (common_length, length) in enumerate(zip(shape, tensor.shape)):
            if idx == dim:
                concat_length = concat_length + length
            else:
                assert length == common_length

    new_shape = list(tensors[0].shape).copy()
    new_shape[dim] = concat_length
    return TensorMeta(
        tensors[0],
        shape=new_shape,
        strides=utils.make_contiguous_strides_for(new_shape),
    )


def _cat_aten(tensors: Union[Tuple[Tensor, ...], List[Tensor]], dim: int) -> Tensor:
    return torch.cat(tensors, dim)


_cat_doc = """
  Concatenates tensors along the specified dimension.

  The tensors' shapes must have the same rank and same length for other dimensions.
  """

cat = _make_prim(
    schema="cat(Tensor[] tensors, int dim) -> Tensor",
    meta=_cat_meta,
    impl_aten=_cat_aten,
    return_type=RETURN_TYPE.NEW,
    doc=_cat_doc,
)


def _reshape_meta(a: TensorLikeType, shape: ShapeType):
    assert isinstance(a, TensorLike)
    utils.validate_shape(shape)

    # Validates the tensor and the requested shape have the
    # same number of elements
    numel = reduce(operator.mul, shape)
    if numel != a.numel():
        msg = "Attempting to reshape a tensor with {0} elements to a shape with {1} elements!".format(
            a.numel(), numel
        )
        raise ValueError(msg)

    return TensorMeta(a, shape=shape, strides=utils.make_contiguous_strides_for(shape))


def _reshape_aten(a: Tensor, shape: ShapeType) -> Tensor:
    return a.reshape(shape).contiguous().clone()


_reshape_doc = """
  Creates a contiguous tensor with the specified shape
  containing a copy of the data in a.
  """
reshape = _make_prim(
    schema="reshape(Tensor a, int[] shape) -> Tensor",
    meta=_reshape_meta,
    impl_aten=_reshape_aten,
    return_type=RETURN_TYPE.NEW,
    doc=_reshape_doc,
)


def _rev_meta(a: TensorLikeType, dims: DimsSequenceType) -> TensorLikeType:
    utils.validate_dimension_indices(a.ndim, dims)
    return TensorMeta(a)


_rev_doc = """
    Reverses the order of elements along the given dimensions.
    """

rev = _make_prim(
    schema="rev(Tensor a, int[] dims) -> Tensor",
    meta=_rev_meta,
    impl_aten=torch.flip,
    return_type=RETURN_TYPE.NEW,
    doc=_rev_doc,
)

#
# Conditional prims
#


def _where_meta(
    pred: TensorLikeType, a: TensorLikeType, b: TensorLikeType
) -> TensorLikeType:

    return _elementwise_meta(
        a,
        b,
        type_promotion=ELEMENTWISE_PRIM_TYPE_PROMOTION_KIND.DEFAULT,
        args_with_fixed_dtypes=(pred,),
    )


_where_doc = """
  Selects elements from a and b according to pred.

  Where pred is true the result contains the element from a, and
  where pred is false the result contains the element from b.
  """

where = _make_prim(
    schema="where(Tensor pred, Tensor a, Tensor b) -> Tensor",
    meta=_where_meta,
    impl_aten=torch.where,
    impl_nvfuser=_where_nvfuser,  # type: ignore[name-defined]
    return_type=RETURN_TYPE.NEW,
    doc=_where_doc,
)

#
# Type conversions
#
def _convert_element_type_meta(a: TensorLikeType, dtype: torch.dtype) -> TensorLikeType:
    # Type checks
    assert isinstance(a, TensorLike)
    assert isinstance(dtype, torch.dtype)

    strides = utils.compute_elementwise_output_strides(a)

    return TensorMeta(a, strides=strides, dtype=dtype)


def _convert_element_type_aten(a: Tensor, dtype: torch.dtype) -> Tensor:

    # Propagates requires grad when possible
    if not utils.is_grad_dtype(dtype):
        requires_grad = False
    else:
        # TODO: update meta objects so this can be acquired directly
        try:
            requires_grad = a.requires_grad
        except Exception as e:
            requires_grad = False

    result = torch.empty_like(
        a, device=a.device, dtype=dtype, requires_grad=requires_grad
    )
    with torch.no_grad():
        return copy_to(result, a)


def _convert_element_type_nvfuser(fd: Any, a: Tensor, dtype: torch.dtype) -> Tensor:
    nvfuser_dtype = getnvFuserDtype(dtype)
    return fd.Ops.cast(nvfuser_dtype, a)  # type: ignore[attr-defined]


_convert_element_type_doc = """
  Creates a copy of a tensor with the given dtype.
  """

convert_element_type = _make_prim(
    schema="convert_element_type(Tensor a, ScalarType dtype) -> Tensor",
    meta=_convert_element_type_meta,
    impl_aten=_convert_element_type_aten,
    impl_nvfuser=_convert_element_type_nvfuser,
    return_type=RETURN_TYPE.NEW,
    doc=_convert_element_type_doc,
)


def _device_put_meta(
    a: TensorLikeType, device: Union[str, torch.device]
) -> TensorLikeType:
    assert isinstance(a, TensorLike)
    assert isinstance(device, (str, torch.device))

    return TensorMeta(a, device=utils.canonicalize_device(device))


def _device_put_aten(a: Tensor, device: Union[str, torch.device]) -> Tensor:
    return a.to(device)


_device_put_doc = """
  Creates a copy of a tensor on the given device.
  """

device_put = _make_prim(
    schema="device_put(Tensor a, Device device) -> Tensor",
    meta=_device_put_meta,
    impl_aten=_device_put_aten,
    return_type=RETURN_TYPE.NEW,
    doc=_device_put_doc,
)

# NOTE: need to model meta scalars
# See https://github.com/pytorch/pytorch/issues/78070
def _item_meta(a: TensorLikeType) -> FakeTensor:
    number_type = utils.dtype_to_type(a.dtype)
    return TensorMeta(number_type(-1))


_item_doc = """
    Converts a tensor with one element to a Python number.
"""

# TODO: create a new return type for scalars?
# FIXME: currently returns integers for boolean tensors
# https://github.com/pytorch/pytorch/issues/78071
item = _make_prim(
    schema="item(Tensor a) -> Scalar",
    meta=_item_meta,
    impl_aten=torch.Tensor.item,
    return_type=RETURN_TYPE.NEW,
    doc=_item_doc,
)

# NOTE: need to model meta scalars
# See https://github.com/pytorch/pytorch/issues/78070
def _maximum_value_meta(dtype: torch.dtype) -> FakeTensor:
    number_type = utils.dtype_to_type(dtype)
    return TensorMeta(number_type(-1))


def _maximum_value_aten(dtype: torch.dtype):
    if dtype == torch.bool:
        return True
    elif dtype.is_complex or dtype.is_floating_point:
        return torch.finfo(dtype).max
    else:
        return torch.iinfo(dtype).max


_maximum_value_doc = """
    Return the maximum finite value for a dtype.
"""

# TODO: create a new return type for scalars?
# FIXME: currently returns integers for boolean tensors
# https://github.com/pytorch/pytorch/issues/78071
maximum_value = _make_prim(
    schema="maximum_value(ScalarType dtype) -> Scalar",
    meta=_maximum_value_meta,
    impl_aten=_maximum_value_aten,
    return_type=RETURN_TYPE.NEW,
    doc=_maximum_value_doc,
)


# NOTE: need to model meta scalars
# See https://github.com/pytorch/pytorch/issues/78070
def _minimum_value_meta(dtype: torch.dtype) -> FakeTensor:
    number_type = utils.dtype_to_type(dtype)
    return TensorMeta(number_type(-1))


def _minimum_value_aten(dtype: torch.dtype):
    if dtype == torch.bool:
        return False
    elif dtype.is_complex or dtype.is_floating_point:
        return torch.finfo(dtype).min
    else:
        return torch.iinfo(dtype).min


_minimum_value_doc = """
    Return the mimimum finite value for a dtype.
"""

# TODO: create a new return type for scalars?
# FIXME: currently returns integers for boolean tensors
# https://github.com/pytorch/pytorch/issues/78071
minimum_value = _make_prim(
    schema="minium_value(ScalarType dtype) -> Scalar",
    meta=_minimum_value_meta,
    impl_aten=_minimum_value_aten,
    return_type=RETURN_TYPE.NEW,
    doc=_minimum_value_doc,
)

# TODO: FIXME: strides are incorrect
def _to_dtype_meta(a: TensorLikeType, dtype: torch.dtype) -> TensorLikeType:
    strides = utils.make_contiguous_strides_for(a.shape)
    return TensorMeta(a, strides=strides, dtype=dtype)


def _to_dtype_aten(a: Tensor, dtype: torch.dtype) -> Tensor:
    return a.to(dtype)


_to_dtype_doc = """
    Creates a contiguous copy of a tensor with the given dtype.
"""

to_dtype = _make_prim(
    schema=("to_dtype(Tensor a, ScalarType dtype) -> Tensor"),
    meta=_to_dtype_meta,
    impl_aten=_to_dtype_aten,
    return_type=RETURN_TYPE.NEW,
    doc=_to_dtype_doc,
)

#
# Inplace operators
#


def _copy_to_meta(a: TensorLikeType, b: TensorLikeType):
    assert isinstance(a, TensorLike)
    assert isinstance(b, TensorLike)

    # Validates the cast is safe
    # TODO: move this as an option on the reference
    # a_typ = utils.dtype_to_type(a.dtype)
    # b_typ = utils.dtype_to_type(b.dtype)
    # if a_typ is not utils.get_higher_type(a_typ, b_typ):
    #     raise RuntimeError(str(b.dtype), " can't be cast safely to ", str(a.dtype), "!")

    # Validates the tensors have the same number of elements
    if a.numel() != b.numel():
        msg = "Attempting to copy {0} elements to a tensor with {1} elements!".format(
            b.numel(), a.numel()
        )
        raise RuntimeError(msg)

    return a


def _copy_to_aten(a: Tensor, b: Tensor) -> Tensor:
    return a.copy_(b)


_copy_to_doc = """
  Copies the data in b to a and returns the modified a.
  """

# TODO: Remove safe casting and implement on reference instead
copy_to = _make_prim(
    schema="copy_to(Tensor(a!) a, Tensor b) -> Tensor(a!)",
    meta=_copy_to_meta,
    impl_aten=_copy_to_aten,
    return_type=RETURN_TYPE.INPLACE,
    doc=_copy_to_doc,
)


def _resize_meta(a: TensorLikeType, shape: ShapeType):
    return a.resize_(shape)


def _resize_aten(a: Tensor, shape: ShapeType) -> Tensor:
    return a.resize_(shape)


_resize_doc = """
  Gives a tensor with no elements a new shape, returning the modified tensor.

  The tensor's strides are contiguous and its values are unitialized.
  """

# TODO: review support arbitrary resizes
resize = _make_prim(
    schema="resize(Tensor(a!) a, int[] shape) -> Tensor(a!)",
    meta=_resize_meta,
    impl_aten=_resize_aten,
    return_type=RETURN_TYPE.INPLACE,
    doc=_resize_doc,
)


def _reduction_meta(inp, dims, *, output_dtype=None):
    """
    Meta function for single output reduction operations
    Stride logic is incorrect
    """
    assert isinstance(inp, TensorLike)
    if output_dtype is None:
        output_dtype = inp.dtype
    output_shape = utils.compute_reduction_output_shape(inp.shape, dims)
    return TensorMeta(
        shape=output_shape,
        strides=utils.make_contiguous_strides_for(output_shape),
        dtype=output_dtype,
        device=inp.device,
    )


def _var_reduction_meta(inp, dims, *, correction):
    if utils.is_complex_dtype(inp.dtype):
        output_dtype = utils.corresponding_real_dtype(inp.dtype)
    else:
        output_dtype = inp.dtype
    return _reduction_meta(inp, dims, output_dtype=output_dtype)


_sum_doc = """
    Computes the sum of elements in the input tensor over the list of dimensions
    specified in the dim argument
    """
_prod_doc = """
    Computes the product of elements in the input tensor over the list of dimensions
    specified in the dim argument
    """
_amax_doc = """
    Computes the maximum value of elements in the input tensor over the list of dimensions
    specified in the dim argument
    """
_amin_doc = """
    Computes the minimum value of elements in the input tensor over the list of dimensions
    specified in the dim argument
    """
_var_doc = """
    Computes the biased variance of x over the list of dimensions specified in the dim argument
    """


def _make_reduction_prim(name: str, impl_aten, doc, impl_nvfuser=None):
    """Creates a reduction prim."""
    return _make_prim(
        schema=f"{name}(Tensor inp, int[]? dims, *, ScalarType? output_dtype=None) -> Tensor",
        meta=_reduction_meta,
        impl_aten=impl_aten,
        impl_nvfuser=impl_nvfuser,
        return_type=RETURN_TYPE.NEW,
        doc=doc,
    )


def _make_var_reduction_prim(name: str, impl_aten, doc, impl_nvfuser):
    """Creates a reduction prim."""
    return _make_prim(
        schema=f"{name}(Tensor inp, int[]? dims, *, int correction, ScalarType? output_dtype=None) -> Tensor",
        meta=_var_reduction_meta,
        impl_aten=impl_aten,
        impl_nvfuser=impl_nvfuser,
        return_type=RETURN_TYPE.NEW,
        doc=doc,
    )


def _sum_nvfuser(
    fd: Any,
    a: TensorLikeType,
    dims: DimsSequenceType,
):
    keep_dims = False
    output_dtype = torch._C._nvfuser.DataType.Null
    return fd.Ops.sum(a, dims, keep_dims, output_dtype)


sum = _make_reduction_prim(
    name="sum",
    impl_aten=torch.sum,
    impl_nvfuser=_sum_nvfuser,
    doc=_sum_doc,
)


def _prod_aten(
    inp: TensorLikeType,
    dims: Optional[DimsSequenceType],
    *,
    dtype: Optional[torch.dtype] = None,
) -> Tensor:
    if dims is not None:
        for d in sorted(dims, reverse=True):
            assert d >= 0
            inp = torch.prod(inp, d, dtype=dtype)
        return inp
    else:
        return torch.prod(inp, dims, dtype=dtype)


prod = _make_reduction_prim(
    name="prod",
    impl_aten=_prod_aten,
    doc=_prod_doc,
)


def _var_nvfuser(
    fd: Any,
    a: TensorLikeType,
    dims: DimsSequenceType,
    *,
    correction: int,
):
    keep_dims = False
    return fd.Ops.var(a, dims, correction, keep_dims)


def _amax_nvfuser(
    fd: Any,
    a: TensorLikeType,
    dims: DimsSequenceType,
):
    keep_dims = False
    return fd.Ops.max(a, dims, keep_dims)


def _amin_nvfuser(
    fd: Any,
    a: TensorLikeType,
    dims: DimsSequenceType,
):
    keep_dims = False
    return fd.Ops.min(a, dims, keep_dims)


var = _make_var_reduction_prim(
    name="var",
    impl_aten=torch.var,
    impl_nvfuser=_var_nvfuser,
    doc=_var_doc,
)

amax = _make_reduction_prim(
    name="amax",
    impl_aten=torch.amax,
    impl_nvfuser=_amax_nvfuser,
    doc=_amax_doc,
)

amin = _make_reduction_prim(
    name="amin",
    impl_aten=torch.amin,
    impl_nvfuser=_amin_nvfuser,
    doc=_amin_doc,
)

# TODO: layout, pin_memory, memory_format
# TODO: model requires_grad on TensorMeta
def _empty_meta(
    shape: ShapeType, *, dtype: torch.dtype, device: torch.device, requires_grad: bool
) -> TensorLikeType:
    strides = utils.make_contiguous_strides_for(shape)
    return TensorMeta(shape=shape, strides=strides, dtype=dtype, device=device)


def _empty_aten(
    shape: ShapeType, *, dtype: torch.dtype, device: torch.device, requires_grad: bool
) -> Tensor:
    return torch.empty(shape, dtype=dtype, device=device, requires_grad=requires_grad)


_empty_doc = """
    Creates a tensor with uninitialized values and the specified shape, dtype, and device.
"""

empty = _make_prim(
    schema="empty(int[] shape, *, ScalarType dtype, Device device, bool requires_grad) -> Tensor",
    meta=_empty_meta,
    impl_aten=_empty_aten,
    return_type=RETURN_TYPE.NEW,
    doc=_empty_doc,
)


def _empty_strided_meta(
    shape: ShapeType,
    strides: StrideType,
    *,
    dtype: torch.dtype,
    device: torch.device,
    requires_grad: bool,
) -> TensorLikeType:
    return TensorMeta(shape=shape, strides=strides, dtype=dtype, device=device)


_empty_strided_doc = """
    Creates a tensor with uninitialized values.
"""

# TODO: add layout, pin_memory
empty_strided = _make_prim(
    schema="empty_strided(int[] shape, int[] strides, *, ScalarType dtype, Device device, bool requires_grad) -> Tensor",
    return_type=RETURN_TYPE.NEW,
    meta=_empty_strided_meta,
    impl_aten=torch.empty_strided,
    doc=_empty_strided_doc,
)


def _full_meta(
    shape: ShapeType,
    fill_value: NumberType,
    *,
    dtype: torch.dtype,
    device: torch.device,
    requires_grad: bool,
) -> TensorLikeType:
    strides = utils.make_contiguous_strides_for(shape)
    return TensorMeta(shape=shape, strides=strides, dtype=dtype, device=device)


def _full_aten(
    shape: ShapeType,
    fill_value: NumberType,
    *,
    dtype: torch.dtype,
    device: torch.device,
    requires_grad: bool,
) -> Tensor:
    # Note that Mypy thinks torch.full can't accept a complex fill_value
    return torch.full(
        shape, fill_value, dtype=dtype, device=device, requires_grad=requires_grad  # type: ignore[arg-type]
    )


_full_doc = """
    Creates a tensor filled with the given fill value, and with the specified shape, dtype, and device.
"""

# TODO: add layout
full = _make_prim(
    schema="full(int[] shape, Scalar fill_value, *, ScalarType dtype, Device device, bool requires_grad) -> Tensor",
    meta=_full_meta,
    impl_aten=_full_aten,
    return_type=RETURN_TYPE.NEW,
    doc=_full_doc,
)


def _full_like_meta(
    a: TensorLikeType,
    fill_value: NumberType,
    *,
    dtype: torch.dtype,
    device: torch.device,
    requires_grad: bool,
) -> TensorLikeType:
    strides = strides = utils.compute_elementwise_output_strides(a)
    if a.numel() == 0:
        strides = a.stride()

    return TensorMeta(a, strides=strides, dtype=dtype, device=device)


def _full_like_aten(
    a: Tensor,
    fill_value: NumberType,
    *,
    dtype: torch.dtype,
    device: torch.device,
    requires_grad: bool,
) -> Tensor:
    # Note that Mypy thinks torch.full can't accept a complex fill_value
    return torch.full_like(
        a, fill_value, dtype=dtype, device=device, requires_grad=requires_grad  # type: ignore[arg-type]
    )


_full_like_doc = """
    Creates a tensor filled with the given fill value, and the same shape, dtype, and device as the
    given tensor by default. The dtype and device settings can be overridden
    by specifying them explicitly.
"""

full_like = _make_prim(
    schema="full_like(Tensor a, Scalar fill_value, *, ScalarType dtype, Device device, bool requires_grad) -> Tensor",
    meta=_full_like_meta,
    impl_aten=_full_like_aten,
    return_type=RETURN_TYPE.NEW,
    doc=_full_like_doc,
)


def _scalar_tensor_meta(
    scalar: NumberType,
    *,
    dtype: torch.dtype,
    device: torch.device,
) -> TensorLikeType:
    shape: ShapeType = []
    strides = utils.make_contiguous_strides_for(shape)
    return TensorMeta(scalar, shape=shape, strides=strides, dtype=dtype, device=device)


def _scalar_tensor_aten(
    scalar: NumberType,
    *,
    dtype: torch.dtype,
    device: torch.device,
) -> Tensor:
    if isinstance(scalar, complex) and (
        dtype is None or not utils.is_complex_dtype(dtype)
    ):
        raise TypeError("Complex scalar requires complex tensor dtype.")
    # Note that Mypy thinks torch.scalar can't accept a complex scalar
    return torch.scalar_tensor(scalar, dtype=dtype, device=device)  # type: ignore[arg-type]


_scalar_tensor_doc = """
    Wraps a Number into a Tensor with the specified dtype and device.
"""

# TODO: add layout and pin_memory support
scalar_tensor = _make_prim(
    schema="scalar_tensor(Scalar s, *, ScalarType? dtype=None, Device? device=None) -> Tensor",
    meta=_scalar_tensor_meta,
    impl_aten=_scalar_tensor_aten,
    return_type=RETURN_TYPE.NEW,
    doc=_scalar_tensor_doc,
)


#
# Linear algebra (linalg) prims
#


def _svd_meta(
    A: TensorLikeType, *, full_matrices: bool
) -> Tuple[TensorLikeType, TensorLikeType, TensorLikeType]:
    utils.check_is_matrix(A, "linalg.svd")
    utils.check_fp_or_complex(A.dtype, "linalg.svd", allow_low_precision_dtypes=False)

    A_shape = A.shape
    batch = A_shape[:-2]
    m, n = A_shape[-2:]
    k = min(m, n)

    shape_U = batch + (m, m if full_matrices else k)
    strides_U = utils.make_contiguous_strides_for(shape_U, row_major=False)
    U = TensorMeta(shape=shape_U, strides=strides_U, dtype=A.dtype, device=A.device)

    shape_S = batch + (k,)
    strides_S = utils.make_contiguous_strides_for(shape_S)
    S = TensorMeta(
        shape=shape_S,
        strides=strides_S,
        dtype=utils.corresponding_real_dtype(A.dtype) if A.is_complex() else A.dtype,
        device=A.device,
    )

    shape_Vh = batch + (n if full_matrices else k, n)
    # The CPU backend returns V, but the cuSolver backend returns V^H
    # TODO The MAGMA backend returns V, so this is wrong if used with the MAGMA backend
    is_cuda = A.device.type == "cuda"
    strides_Vh = utils.make_contiguous_strides_for(shape_Vh, row_major=is_cuda)
    Vh = TensorMeta(shape=shape_Vh, strides=strides_Vh, dtype=A.dtype, device=A.device)
    return U, S, Vh


def _svd_aten(
    A: TensorLikeType, *, full_matrices: bool
) -> Tuple[Tensor, Tensor, Tensor]:
    return torch.linalg.svd(A, full_matrices=full_matrices)


_svd_doc = """
    Returns the SVD of a matrix or batch of matrices.

    The `full_matrices` flag controls whether the full or reduced SVD decomposition is returned.
"""

svd = _make_prim(
    schema="svd(Tensor A, *, bool full_matrices) -> (Tensor U, Tensor S, Tensor Vh)",
    meta=_svd_meta,
    impl_aten=_svd_aten,
    return_type=(RETURN_TYPE.NEW, RETURN_TYPE.NEW, RETURN_TYPE.NEW),
    doc=_svd_doc,
)


#
# Randomness Prims
#


def _uniform_meta(
    shape: ShapeType,
    *,
    low: float,
    high: float,
    dtype: torch.dtype,
    device: torch.device,
) -> TensorLikeType:
    strides = utils.make_contiguous_strides_for(shape)
    return TensorMeta(shape=shape, strides=strides, dtype=dtype, device=device)


def _uniform_aten(
    shape: ShapeType,
    *,
    low: float,
    high: float,
    dtype: torch.dtype,
    device: torch.device,
) -> Tensor:
    a = torch.empty(shape, dtype=dtype, device=device)
    a.uniform_(low, high)
    return a


_uniform_doc = """
    Constructs a tensor filled with values drawn uniformly from low to high.
"""

# TODO: we should more seriously review randomness modeling and prims
uniform = _make_prim(
    schema=(
        "uniform(int[] shape, *, Scalar low, Scalar high, ScalarType dtype, Device device) -> Tensor"
    ),
    return_type=RETURN_TYPE.NEW,
    meta=_uniform_meta,
    impl_aten=_uniform_aten,
    doc=_uniform_doc,
)


def _fft_r2c_meta(
    input: TensorLike,
    *,
    dim: DimsSequenceType,
    onesided: bool,
) -> TensorLikeType:
    dim = utils.canonicalize_dims(input.ndim, dim)
    utils.validate_no_repeating_dims(dim)

    shape = list(input.shape)
    if onesided:
        last_dim = dim[-1]
        shape[last_dim] = shape[last_dim] // 2 + 1

    dtype = utils.corresponding_complex_dtype(input.dtype)
    strides = utils.make_contiguous_strides_for(shape)
    return TensorMeta(shape=shape, strides=strides, dtype=dtype, device=input.device)


def _fft_r2c_aten(
    input: TensorLike,
    *,
    dim: DimsSequenceType,
    onesided: bool,
) -> TensorLikeType:
    normalization = 0  # No normalization
    return torch._fft_r2c(input, dim, normalization, onesided)


_fft_r2c_doc = """
    Performs a real to complex Fast Fourier Transform
"""


fft_r2c = _make_prim(
    schema="fft_r2c(Tensor self, *, int[] dim, bool onesided) -> Tensor",
    meta=_fft_r2c_meta,
    impl_aten=_fft_r2c_aten,
    return_type=RETURN_TYPE.NEW,
    doc=_fft_r2c_doc,
)


def _fft_c2c_meta(
    input: TensorLike,
    *,
    dim: DimsSequenceType,
    forward: bool,
) -> TensorLikeType:
    dim = utils.canonicalize_dims(input.ndim, dim)
    utils.validate_no_repeating_dims(dim)

    shape = input.shape
    strides = utils.make_contiguous_strides_for(shape)
    return TensorMeta(
        shape=shape, strides=strides, dtype=input.dtype, device=input.device
    )


def _fft_c2c_aten(
    input: TensorLike,
    *,
    dim: DimsSequenceType,
    forward: bool,
) -> TensorLikeType:
    normalization = 0  # No normalization
    return torch._fft_c2c(input, dim, normalization, forward)


_fft_c2c_doc = """
    Performs either a Fast Fourier Transform, or its inverse
"""


fft_c2c = _make_prim(
    schema="fft_c2c(Tensor self, *, int[] dim, bool forward) -> Tensor",
    meta=_fft_c2c_meta,
    impl_aten=_fft_c2c_aten,
    return_type=RETURN_TYPE.NEW,
    doc=_fft_c2c_doc,
)


def _fft_c2r_meta(
    input: TensorLike,
    *,
    dim: DimsSequenceType,
    last_dim_size: int,
) -> TensorLikeType:
    dim = utils.canonicalize_dims(input.ndim, dim)
    utils.validate_no_repeating_dims(dim)

    shape = list(input.shape)
    shape[dim[-1]] = last_dim_size
    dtype = utils.corresponding_real_dtype(input.dtype)
    strides = utils.make_contiguous_strides_for(shape)
    return TensorMeta(shape=shape, strides=strides, dtype=dtype, device=input.device)


def _fft_c2r_aten(
    input: TensorLike,
    *,
    dim: DimsSequenceType,
    last_dim_size: int,
) -> TensorLikeType:
    normalization = 0  # No normalization
    return torch._fft_c2r(input, dim, normalization, last_dim_size)


_fft_c2r_doc = """
    Performs a complex to real Inverse Fast Fourier Transform
"""


fft_c2r = _make_prim(
    schema="fft_c2r(Tensor self, *, int[] dim, int last_dim_size) -> Tensor",
    meta=_fft_c2r_meta,
    impl_aten=_fft_c2r_aten,
    return_type=RETURN_TYPE.NEW,
    doc=_fft_c2r_doc,
)<|MERGE_RESOLUTION|>--- conflicted
+++ resolved
@@ -1,14 +1,9 @@
 import torch
 from torch import Tensor, _TypedStorage
 
-<<<<<<< HEAD
 import torch._prims_utils as utils
 from torch._prims_utils import (
-=======
-import torch._prims.utils as utils
-from torch._prims.utils import (
     check,
->>>>>>> ed702ea3
     TensorLike,
     TensorLikeType,
     ShapeType,
