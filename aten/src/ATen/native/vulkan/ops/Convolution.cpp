#include <ATen/native/ConvUtils.h>
#include <ATen/native/utils/ParamUtils.h>

#include <ATen/native/vulkan/api/Utils.h>
#include <ATen/native/vulkan/ops/Common.h>
#include <ATen/native/vulkan/ops/Convolution.h>
#include <ATen/native/vulkan/ops/Utils.h>
#include <ATen/native/vulkan/ops/VulkanOpContext.h>
#include <c10/util/irange.h>

namespace at {
namespace native {
namespace vulkan {
namespace ops {
namespace {

using namespace api::utils;
using namespace at::native::vulkan::ops;

inline bool is_depthwise(const IntArrayRef filter, const int64_t groups) {
  return (filter[Layout::Filter::output] == groups) &&
      // Only K == 1 supported.
      (filter[Layout::Filter::input] == 1);
}

inline bool is_pointwise(const IntArrayRef filter) {
  return (1 == filter[Layout::Filter::height]) &&
      (1 == filter[Layout::Filter::width]);
}

bool all_lessthan(const IntArrayRef arr, const int t) {
  bool retval = true;
  for (const auto i : c10::irange(arr.size())) {
    retval = retval && (arr[i] < t);
  }
  return retval;
}

Conv2dMethod determine_method(
    const IntArrayRef filter,
    const IntArrayRef stride,
    const IntArrayRef padding,
    const IntArrayRef dilation,
    const int64_t groups) {
  if (is_depthwise(filter, groups))
    return Conv2dDepthwise;
  if (is_pointwise(filter))
    return Conv2dPointwise;
  return Conv2dSlidingWindow;
}

vTensor weight_type(
    api::Context* const context,
    const Tensor& weight,
    int64_t dst_kh_sz,
    int64_t dst_kw_sz) {
  if (weight.is_quantized()) {
    vTensor v_weight{
        context,
        {
            4,
            dst_kh_sz,
            dst_kw_sz,
        },
        weight.options(),
        weight.q_scale(),
        weight.q_zero_point(),
    };
    return v_weight;
  } else {
    vTensor v_weight{
        context,
        {
            4,
            dst_kh_sz,
            dst_kw_sz,
        },
        weight.options(),
    };
    return v_weight;
  }
}

template <class T>
vTensor pack_weights_dw(api::Context* const context, const Tensor& weight) {
  /* Source */
  const IntArrayRef src_filter = weight.sizes();
  const T* const src_weight_ptr = weight.data_ptr<T>();

  const int64_t src_kw_sz = src_filter[Layout::Filter::width];
  const int64_t src_kh_sz = src_filter[Layout::Filter::height];
  const int64_t src_kernel_sz = src_kw_sz * src_kh_sz;
  const int64_t src_block_sz =
      src_kernel_sz * src_filter[Layout::Filter::input];
  const int64_t num_stacks =
      div_up(src_filter[Layout::Filter::output], INT64_C(4));

  /* Destination */
  const int64_t dst_kw_sz = src_kernel_sz;
  const int64_t dst_kh_sz = num_stacks;
  const int64_t dst_kernel_sz = dst_kw_sz * dst_kh_sz;

  vTensor v_weight = weight_type(context, weight, dst_kh_sz, dst_kw_sz);

  api::StagingBuffer staging(context, v_weight.buffer_bytes());
  {
    api::MemoryMap mapping(staging.buffer(), api::MemoryAccessType::WRITE);

    T* dst_weight_ptr = mapping.template data<T>();

    memset(dst_weight_ptr, 0, v_weight.nbytes());

    for (const auto src_oc : c10::irange(src_filter[Layout::Filter::output])) {
      /* Source */
      const T* const src_weight_oc_ptr = src_weight_ptr + src_oc * src_block_sz;

      /* Destination */
      const int64_t dst_oh = src_oc / 4;
      const int64_t dst_c = src_oc % 4;

      T* const dst_weight_c_ptr =
          dst_weight_ptr + dst_c * dst_kernel_sz + dst_oh * dst_kw_sz;

      for (const auto src_ih :
           c10::irange(src_filter[Layout::Filter::height])) {
        memcpy(
            dst_weight_c_ptr + src_ih * src_kw_sz,
            src_weight_oc_ptr + src_ih * src_kw_sz,
            sizeof(T) * src_kw_sz);
      }
    }
  }
  ops::utils::pack_staging_to_vtensor(staging.buffer(), v_weight);

  return v_weight;
}

<<<<<<< HEAD
template <class T>
=======
>>>>>>> 61a475d6
vTensor pack_weights_2d(api::Context* const context, const Tensor& weight) {
  /* Source */
  const IntArrayRef src_filter = weight.sizes();
  const float* const src_weight_ptr = weight.data_ptr<float>();

  const int64_t src_kw_sz = src_filter[Layout::Filter::width];
  const int64_t src_kh_sz = src_filter[Layout::Filter::height];
  const int64_t src_kernel_sz = src_kw_sz * src_kh_sz;
  const int64_t src_block_sz =
      src_kernel_sz * src_filter[Layout::Filter::input];

  const int64_t num_stacks =
      div_up(src_filter[Layout::Filter::output], INT64_C(4));
  const int64_t stack_depth =
      api::utils::align_up(src_filter[Layout::Filter::input], INT64_C(4));

  /* Destination */
  const int64_t dst_kw_sz = src_kw_sz * stack_depth;
  const int64_t dst_kh_sz = src_kh_sz * num_stacks;
  const int64_t dst_kernel_sz = dst_kw_sz * dst_kh_sz;

  vTensor v_weight{
      context,
      {
          4,
          dst_kh_sz,
          dst_kw_sz,
      },
      weight.options(),
  };

  api::StagingBuffer staging(context, v_weight.buffer_bytes());
  {
    api::MemoryMap mapping(staging.buffer(), api::MemoryAccessType::WRITE);

    float* dst_weight_ptr = mapping.template data<float>();

    memset(dst_weight_ptr, 0, v_weight.nbytes());

    for (const auto src_oc : c10::irange(src_filter[Layout::Filter::output])) {
      /* Source */
      const float* const src_weight_oc_ptr =
          src_weight_ptr + src_oc * src_block_sz;

      /* Destination */
      const int64_t dst_oh = src_oc / 4;
      const int64_t dst_c = src_oc % 4;

      float* const dst_weight_c_ptr = dst_weight_ptr + dst_c * dst_kernel_sz;

      for (const auto src_ic : c10::irange(src_filter[Layout::Filter::input])) {
        const int64_t dst_ic4 = src_ic / 4;

        for (const auto src_ih : c10::irange(src_kh_sz)) {
          for (const auto src_iw : c10::irange(src_kw_sz)) {
            memcpy(
                dst_weight_c_ptr + (dst_oh * src_kh_sz + src_ih) * dst_kw_sz +
                    dst_ic4 * src_kw_sz * 4 + src_iw * 4 + src_ic % 4,
                src_weight_oc_ptr + src_ic * src_kernel_sz +
                    src_ih * src_kw_sz + src_iw,
                sizeof(float));
          }
        }
      }
    }
  }
  ops::utils::pack_staging_to_vtensor(staging.buffer(), v_weight);

  return v_weight;
}

vTensor pack_weights(const Tensor& weight_arg, const Conv2dMethod conv_method) {
  if (weight_arg.is_vulkan()) {
    return convert(weight_arg);
  }

  api::Context* const context = api::context();

  const Tensor weight = weight_arg.contiguous();

<<<<<<< HEAD
  if (conv_method == Conv2dDepthwise || conv_method == Conv2dQDepthwise) {
    if (weight_arg.is_quantized()) {
      return pack_weights_dw<c10::quint8>(context, weight);
    } else {
      return pack_weights_dw<float>(context, weight);
    }
  }

  if (weight_arg.is_quantized()) {
    return pack_weights_2d<c10::quint8>(context, weight);
=======
  if (conv_method == Conv2dDepthwise) {
    return pack_weights_dw(context, weight);
>>>>>>> 61a475d6
  }

  return pack_weights_2d(context, weight);
}

vTensor pack_biases(const c10::optional<Tensor>& bias, const Tensor& weight) {
  if (bias && bias->is_vulkan()) {
    return convert(*bias);
  }

  api::Context* const context = api::context();

  const int64_t src_w = weight.size(Layout::Filter::output);
  const int64_t packed_w = div_up(src_w, INT64_C(4));
  vTensor v_bias{
      context,
      {
          4,
          1,
          packed_w,
      },
      weight.options(),
  };

  api::StagingBuffer staging(context, v_bias.buffer_bytes());
  {
    api::MemoryMap mapping(staging.buffer(), api::MemoryAccessType::WRITE);

    float* dst_bias_ptr = mapping.template data<float>();

    if (bias) {
      const float* const src_bias_ptr = bias->contiguous().data_ptr<float>();

      memset(dst_bias_ptr, 0, v_bias.nbytes());
      for (const auto i : c10::irange(src_w)) {
        const int64_t c = i % 4;
        const int64_t x = i / 4;
        dst_bias_ptr[c * packed_w + x] = src_bias_ptr[i];
      }
    } else {
      memset(
          dst_bias_ptr,
          // 2's complement integers and IEEE-754 floating point numbers both
          // have identical bit representations for 0, so can use memset which
          // only accepts uint8_t parameter.
          0,
          v_bias.nbytes());
    }
  }
  ops::utils::pack_staging_to_vtensor(staging.buffer(), v_bias);

  return v_bias;
}

std::array<int64_t, 4> pack_filter(
    const Tensor& weight,
    const IntArrayRef dilation) {
  const IntArrayRef filter = weight.sizes();

  const auto effective = [](const int64_t k, const int64_t d) {
    return k + (k - 1) * (d - 1);
  };

  return {
      align_up(filter[Layout::Filter::output], INT64_C(4)),
      align_up(filter[Layout::Filter::input], INT64_C(4)),
      effective(
          filter[Layout::Filter::height], dilation[Layout::Parameter::height]),
      effective(
          filter[Layout::Filter::width], dilation[Layout::Parameter::width]),
  };
}

std::array<int64_t, 2> pack_params(const std::vector<int64_t>& vector) {
  TORCH_INTERNAL_ASSERT(2u == vector.size(), "Invalid usage!");

  return {
      vector[0],
      vector[1],
  };
}

bool available(
    const Tensor& weight,
    const c10::optional<Tensor>& bias,
    const IntArrayRef stride,
    const IntArrayRef padding,
    const IntArrayRef dilation,
    const bool transposed,
    const IntArrayRef /* output_padding */,
    const int64_t groups,
    const c10::optional<Scalar>& output_min,
    const c10::optional<Scalar>& output_max) {
  return api::available() &&
      // Weight
      (4 == weight.ndimension()) && (weight.size(Layout::Filter::height) > 0) &&
      (weight.size(Layout::Filter::width) > 0) &&
      ((weight.device().is_cpu()) ||
       (c10::DeviceType::Vulkan == weight.device().type())) &&
      (kFloat == weight.scalar_type()) &&
      // Bias
      ((bias && bias->defined())
           ? ((1 == bias->ndimension()) &&
              ((bias->device().is_cpu()) ||
               (c10::DeviceType::Vulkan == bias->device().type())) &&
              (kFloat == bias->scalar_type()) &&
              (transposed ? false /* to be addded in the future */
                          : (weight.size(Layout::Filter::output) ==
                             bias->size(Layout::Filter::output))))
           : true) &&
      // Stride
      (stride[Layout::Parameter::height] > 0) &&
      (stride[Layout::Parameter::width] > 0) &&
      // Padding
      (padding[Layout::Parameter::height] >= 0) &&
      (padding[Layout::Parameter::width] >= 0) &&
      // Dilation
      (dilation[Layout::Parameter::height] > 0) &&
      (dilation[Layout::Parameter::width] > 0) &&
      // Groups
      (groups > 0) &&
      // Input
      (weight.size(Layout::Filter::input) > 0) &&
      // Output
      (weight.size(Layout::Filter::output) > 0) &&
      // Output - Groups
      ((weight.size(Layout::Filter::output) % groups) == 0) &&
      // Output Min / Max
      (!output_min || output_min->isFloatingPoint()) &&
      (!output_max || output_max->isFloatingPoint()) && true;
}

bool usable(const Tensor& input) {
  // Input
  return (4 == input.ndimension()) &&
      (c10::DeviceType::Vulkan == input.device().type()) &&
      (kFloat == input.scalar_type()) &&
      (input.size(Layout::Activation4D::batch) >= 0) &&
      (input.size(Layout::Activation4D::channels) > 0) &&
      (input.size(Layout::Activation4D::height) > 0) &&
      (input.size(Layout::Activation4D::width) > 0) && !input.requires_grad() &&
      true;
}

} // namespace

VulkanOpContext conv2d_context_create(
    const Tensor& weight,
    const c10::optional<Tensor>& bias,
    const IntArrayRef stride_arg,
    const IntArrayRef padding_arg,
    const IntArrayRef dilation_arg,
    const bool transposed,
    const IntArrayRef output_padding_arg,
    const int64_t groups,
    const c10::optional<Scalar>& output_min,
    const c10::optional<Scalar>& output_max) {
  const auto stride = expand_param_if_needed(stride_arg, "stride", 2);
  const auto padding = expand_param_if_needed(padding_arg, "padding", 2);
  const auto dilation = expand_param_if_needed(dilation_arg, "dilation", 2);
  const auto output_padding = output_padding_arg; // TODO: Deconvolutions

  TORCH_CHECK(
      available(
          weight,
          bias,
          stride,
          padding,
          dilation,
          transposed,
          output_padding,
          groups,
          output_min,
          output_max),
      "Vulkan::convolution not available! "
      "Reason: The provided (weight, bias, stride, padding, dilation, groups, "
      "transposed, output_padding, output_min, output_max) parameters are either "
      "invalid individually or their combination is not supported by Vulkan impl.");

  const auto method =
      determine_method(weight.sizes(), stride, padding, dilation, groups);

<<<<<<< HEAD
  if (is_quantized) {
    if (is_pointwise(weight.sizes())) {
      method = Conv2dQPointwise;
    } else if (is_depthwise(weight.sizes(), groups)) {
      method = Conv2dQDepthwise;
    } else {
      method = Conv2dQSlidingWindow;
    }
  }
=======
>>>>>>> 61a475d6
  c10::impl::GenericList packed_context{c10::AnyType::get()};
  packed_context.reserve(10);
  packed_context.emplace_back(convert(pack_weights(weight, method)));
  packed_context.emplace_back(convert(pack_biases(bias, weight)));
  packed_context.emplace_back(pack_filter(weight, dilation));
  packed_context.emplace_back(pack_params(stride));
  packed_context.emplace_back(pack_params(padding));
  packed_context.emplace_back(output_padding);
  packed_context.emplace_back(pack_params(dilation));
  packed_context.emplace_back(safe_downcast<int32_t>(groups));
  packed_context.emplace_back(
      output_min ? output_min->template to<float>()
                 : -std::numeric_limits<float>::infinity());
  packed_context.emplace_back(
      output_max ? output_max->template to<float>()
                 : +std::numeric_limits<float>::infinity());
  packed_context.emplace_back(method);

  c10::impl::GenericList unpacked_context{c10::AnyType::get()};
  unpacked_context.reserve(10);
  unpacked_context.emplace_back(weight);
  unpacked_context.emplace_back(bias);
  unpacked_context.emplace_back(weight.sizes().vec());
  unpacked_context.emplace_back(stride_arg.vec());
  unpacked_context.emplace_back(padding_arg.vec());
  unpacked_context.emplace_back(output_padding_arg.vec());
  unpacked_context.emplace_back(dilation_arg.vec());
  unpacked_context.emplace_back(groups);
  unpacked_context.emplace_back(output_min);
  unpacked_context.emplace_back(output_max);
  unpacked_context.emplace_back(method);

  return VulkanOpContext::create(packed_context, unpacked_context);
}

void conv2d_sliding_window(
    const api::ShaderSource& shader,
    vTensor& v_output,
    const vTensor& v_input,
    const vTensor& packed_v_weight,
    const vTensor& packed_v_bias,
    const IntArrayRef packed_filter,
    const IntArrayRef packed_stride,
    const IntArrayRef packed_padding,
    const IntArrayRef packed_dilation,
    const float packed_output_min,
    const float packed_output_max,
    const IntArrayRef unpacked_filter,
    const Conv2dMethod method_) {
  api::Context* const context = api::context();

  const struct Block final {
    uvec3 extents;
    int32_t ic4;
    ivec4 kernel;
    ivec2 ikernel;
    ivec2 stride;
    ivec2 padding;
    ivec2 dilate;
    vec2 clamp;
    ivec4 src_filter;
  } block{
      v_output.extents(),
      safe_downcast<int32_t>(packed_filter[Layout::Filter::input]),
      {
          safe_downcast<int32_t>(packed_filter[Layout::Filter::width]),
          safe_downcast<int32_t>(packed_filter[Layout::Filter::height]),
          safe_downcast<int32_t>(v_input.sizes()[Layout::Activation4D::width]),
          safe_downcast<int32_t>(v_input.sizes()[Layout::Activation4D::height]),
      },
      {
          safe_downcast<int32_t>(unpacked_filter[Layout::Filter::width]),
          safe_downcast<int32_t>(unpacked_filter[Layout::Filter::height]),
      },
      {
          safe_downcast<int32_t>(packed_stride[Layout::Parameter::width]),
          safe_downcast<int32_t>(packed_stride[Layout::Parameter::height]),
      },
      {
          safe_downcast<int32_t>(packed_padding[Layout::Parameter::width]),
          safe_downcast<int32_t>(packed_padding[Layout::Parameter::height]),
      },
      {
          safe_downcast<int32_t>(packed_dilation[Layout::Parameter::width]),
          safe_downcast<int32_t>(packed_dilation[Layout::Parameter::height]),
      },
      {
          packed_output_min,
          packed_output_max,
      },
  };

  uvec3 global_size = v_output.extents();
  if (method_ == Conv2dPointwise) {
    global_size = {
        safe_downcast<uint32_t>(
            div_up(v_output.sizes()[Layout::Filter::width], INT64_C(2))),
        safe_downcast<uint32_t>(
            div_up(v_output.sizes()[Layout::Filter::height], INT64_C(2))),
        v_output.extents().data[2u]};
  }

  api::UniformParamsBuffer params(context, block);
  api::PipelineBarrier pipeline_barrier{};

  context->submit_compute_job(
      // shader layout signature
      {
          VK_DESCRIPTOR_TYPE_STORAGE_IMAGE,
          VK_DESCRIPTOR_TYPE_COMBINED_IMAGE_SAMPLER,
          VK_DESCRIPTOR_TYPE_COMBINED_IMAGE_SAMPLER,
          VK_DESCRIPTOR_TYPE_COMBINED_IMAGE_SAMPLER,
          VK_DESCRIPTOR_TYPE_UNIFORM_BUFFER,
      },
      // shader descriptor
      shader,
      // pipeline barrier
      pipeline_barrier,
      // global work group size
      global_size,
      // local work group size
      adaptive_work_group_size(global_size),
      // fence handle
      VK_NULL_HANDLE,
      // shader arguments
      v_output.image(
          pipeline_barrier,
          api::PipelineStage::COMPUTE,
          api::MemoryAccessType::WRITE),
      v_input.image(pipeline_barrier, api::PipelineStage::COMPUTE),
      packed_v_weight.image(pipeline_barrier, api::PipelineStage::COMPUTE),
      packed_v_bias.image(pipeline_barrier, api::PipelineStage::COMPUTE),
      // params buffer
      params.buffer());
}

Tensor conv2d_context_run(
    const Tensor& input_arg,
    const c10::impl::GenericList& packed_context,
    const c10::impl::GenericList& unpacked_context) {
  api::Context* const context = api::context();

  const Tensor input = input_arg.is_vulkan() ? input_arg : input_arg.vulkan();
  const vTensor& v_input = convert(input);

  const vTensor& packed_v_weight = convert(packed_context.get(0).toTensor());
  const vTensor& packed_v_bias = convert(packed_context.get(1).toTensor());

  const auto packed_filter = packed_context.get(2).toIntVector();
  const auto packed_stride = packed_context.get(3).toIntVector();
  const auto packed_padding = packed_context.get(4).toIntVector();
  const auto packed_dilation = packed_context.get(6).toIntVector();
  const float packed_output_min = packed_context.get(8).toDouble();
  const float packed_output_max = packed_context.get(9).toDouble();
  const auto unpacked_filter = unpacked_context.get(2).toIntVector();
  const Conv2dMethod method_ = (Conv2dMethod)unpacked_context.get(10).toInt();

  TORCH_CHECK(
      usable(input),
      "Vulkan Convolution not usable! "
      "Reason: The provided input tensor is either invalid or unsupported by Vulkan impl.");

  vTensor v_output{
      context,
      conv_output_size(
          v_input.sizes(),
          unpacked_filter,
          packed_padding,
          packed_stride,
          packed_dilation),
      input.options(),
  };

  switch (method_) {
    case Conv2dDepthwise:
      conv2d_sliding_window(
          VK_KERNEL(conv2d_dw),
          v_output,
          v_input,
          packed_v_weight,
          packed_v_bias,
          packed_filter,
          packed_stride,
          packed_padding,
          packed_dilation,
          packed_output_min,
          packed_output_max,
          unpacked_filter,
          method_);
      break;
    case Conv2dPointwise:
      conv2d_sliding_window(
          VK_KERNEL(conv2d_pw_2x2),
          v_output,
          v_input,
          packed_v_weight,
          packed_v_bias,
          packed_filter,
          packed_stride,
          packed_padding,
          packed_dilation,
          packed_output_min,
          packed_output_max,
          unpacked_filter,
          method_);
      break;
    default:
      conv2d_sliding_window(
          VK_KERNEL(conv2d),
          v_output,
          v_input,
          packed_v_weight,
          packed_v_bias,
          packed_filter,
          packed_stride,
          packed_padding,
          packed_dilation,
          packed_output_min,
          packed_output_max,
          unpacked_filter,
          method_);
      break;
  }

  return convert(v_output);
}

<<<<<<< HEAD
Tensor conv2d_context_run_q(
    const Tensor& input_arg,
    const c10::impl::GenericList& packed_context,
    const c10::impl::GenericList& unpacked_context,
    double scale,
    int64_t zero_point) {
  api::Context* const context = api::context();

  const Tensor input = input_arg.is_vulkan() ? input_arg : input_arg.vulkan();
  const vTensor& v_input = convert(input);

  const vTensor& packed_v_weight = convert(packed_context.get(0).toTensor());
  const vTensor& packed_v_bias = convert(packed_context.get(1).toTensor());

  const auto packed_filter = packed_context.get(2).toIntVector();
  const auto packed_stride = packed_context.get(3).toIntVector();
  const auto packed_padding = packed_context.get(4).toIntVector();
  const auto packed_dilation = packed_context.get(6).toIntVector();
  const float packed_output_min = packed_context.get(8).toDouble();
  const float packed_output_max = packed_context.get(9).toDouble();
  const auto unpacked_filter = unpacked_context.get(2).toIntVector();
  const Conv2dMethod method_ = (Conv2dMethod)unpacked_context.get(10).toInt();

  TORCH_CHECK(
      usable(input),
      "Vulkan Convolution not usable! "
      "Reason: The provided input tensor is either invalid or unsupported by Vulkan impl.");

  vTensor v_output{
      context,
      conv_output_size(
          v_input.sizes(),
          unpacked_filter,
          packed_padding,
          packed_stride,
          packed_dilation),
      input.options(),
      scale,
      zero_point,
  };

  if (method_ == Conv2dQSlidingWindow) {
    conv2d_sliding_window_q(
        VK_KERNEL(quantized_conv2d),
        v_output,
        v_input,
        packed_v_weight,
        packed_v_bias,
        packed_filter,
        packed_stride,
        packed_padding,
        packed_dilation,
        packed_output_min,
        packed_output_max,
        unpacked_filter,
        method_,
        v_input.get_scale(),
        v_input.get_zero_point());
  } else if (method_ == Conv2dQPointwise) {
    conv2d_sliding_window_q(
        VK_KERNEL(quantized_conv2d_pw_2x2),
        v_output,
        v_input,
        packed_v_weight,
        packed_v_bias,
        packed_filter,
        packed_stride,
        packed_padding,
        packed_dilation,
        packed_output_min,
        packed_output_max,
        unpacked_filter,
        method_,
        v_input.get_scale(),
        v_input.get_zero_point());
  } else if (method_ == Conv2dQDepthwise) {
    conv2d_sliding_window_q(
        VK_KERNEL(quantized_conv2d_dw),
        v_output,
        v_input,
        packed_v_weight,
        packed_v_bias,
        packed_filter,
        packed_stride,
        packed_padding,
        packed_dilation,
        packed_output_min,
        packed_output_max,
        unpacked_filter,
        method_,
        v_input.get_scale(),
        v_input.get_zero_point());
  } else {
    TORCH_CHECK(false, "Invalid Method");
  }

  return convert_quantized(v_output);
}

=======
>>>>>>> 61a475d6
c10::intrusive_ptr<VulkanOpContext> create_conv2d_clamp_context(
    Tensor&& weight,
    c10::optional<Tensor>&& bias,
    std::vector<int64_t>&& stride,
    std::vector<int64_t>&& padding,
    std::vector<int64_t>&& dilation,
    const int64_t groups,
    const c10::optional<Scalar>& output_min,
    const c10::optional<Scalar>& output_max) {
  return c10::make_intrusive<VulkanOpContext>(conv2d_context_create(
      weight,
      bias,
      stride,
      padding,
      dilation,
      /* transposed = */ false,
      /* output_padding_arg = */ {},
      groups,
      output_min,
      output_max));
}

Tensor run_conv2d_clamp_context(
    const Tensor& input,
    const c10::intrusive_ptr<VulkanOpContext>& vulkan_context) {
  return conv2d_context_run(
      input, vulkan_context->get_packed(), vulkan_context->get_unpacked());
}

/* Backwards compatibility */
Conv2dOpContext::Conv2dOpContext(VulkanOpContext vulkan_context)
    : vulkan_context_{std::move(vulkan_context)} {}

Conv2dOpContext Conv2dOpContext::create(
    const Tensor& weight,
    const c10::optional<Tensor>& bias,
    const IntArrayRef stride_arg,
    const IntArrayRef padding_arg,
    const IntArrayRef dilation_arg,
    const bool transposed,
    const IntArrayRef output_padding_arg,
    const int64_t groups,
    const c10::optional<Scalar>& output_min,
    const c10::optional<Scalar>& output_max) {
  return Conv2dOpContext{conv2d_context_create(
      weight,
      bias,
      stride_arg,
      padding_arg,
      dilation_arg,
      transposed,
      output_padding_arg,
      groups,
      output_min,
      output_max)};
}

Tensor Conv2dOpContext::run(const Tensor& input_arg) const {
  return conv2d_context_run(
      input_arg, vulkan_context_.get_packed(), vulkan_context_.get_unpacked());
}

Conv2dOpContext::State Conv2dOpContext::unpack() const {
  const c10::impl::GenericList unpacked_ =
      std::get<1>(vulkan_context_.get_state());
  const Tensor unpacked_weight = unpacked_.get(0).toTensor();
  const c10::optional<Tensor> unpacked_bias = unpacked_.get(1).isTensor()
      ? unpacked_.get(1).toTensor()
      : (c10::optional<Tensor>&)c10::nullopt;
  const std::vector<int64_t> unpacked_stride = unpacked_.get(2).toIntVector();
  const std::vector<int64_t> unpacked_padding = unpacked_.get(3).toIntVector();
  const std::vector<int64_t> unpacked_dilation = unpacked_.get(4).toIntVector();
  const int64_t unpacked_groups = unpacked_.get(5).toInt();
  const c10::optional<Scalar> unpacked_output_min = unpacked_.get(6).isScalar()
      ? unpacked_.get(6).toScalar()
      : (c10::optional<Scalar>)c10::nullopt;
  const c10::optional<Scalar> unpacked_output_max = unpacked_.get(6).isScalar()
      ? unpacked_.get(7).toScalar()
      : (c10::optional<Scalar>)c10::nullopt;
  return Conv2dOpContext::State{
      unpacked_weight,
      unpacked_bias,
      unpacked_stride,
      unpacked_padding,
      unpacked_dilation,
      unpacked_groups,
      unpacked_output_min,
      unpacked_output_max};
}

c10::intrusive_ptr<Conv2dOpContext> conv2d_clamp_prepack(
    Tensor&& weight,
    c10::optional<Tensor>&& bias,
    std::vector<int64_t>&& stride,
    std::vector<int64_t>&& padding,
    std::vector<int64_t>&& dilation,
    const int64_t groups,
    const c10::optional<Scalar>& output_min,
    const c10::optional<Scalar>& output_max) {
  return c10::make_intrusive<Conv2dOpContext>(Conv2dOpContext::create(
      std::move(weight),
      std::move(bias),
      std::move(stride),
      std::move(padding),
      std::move(dilation),
      /* transposed = */ false,
      /* output_padding = */ {},
      groups,
      output_min,
      output_max));
}

Tensor conv2d_clamp_run(
    const Tensor& input,
    const c10::intrusive_ptr<Conv2dOpContext>& context) {
  return context->run(input);
}

} // namespace ops
} // namespace vulkan
} // namespace native
} // namespace at<|MERGE_RESOLUTION|>--- conflicted
+++ resolved
@@ -49,43 +49,10 @@
   return Conv2dSlidingWindow;
 }
 
-vTensor weight_type(
-    api::Context* const context,
-    const Tensor& weight,
-    int64_t dst_kh_sz,
-    int64_t dst_kw_sz) {
-  if (weight.is_quantized()) {
-    vTensor v_weight{
-        context,
-        {
-            4,
-            dst_kh_sz,
-            dst_kw_sz,
-        },
-        weight.options(),
-        weight.q_scale(),
-        weight.q_zero_point(),
-    };
-    return v_weight;
-  } else {
-    vTensor v_weight{
-        context,
-        {
-            4,
-            dst_kh_sz,
-            dst_kw_sz,
-        },
-        weight.options(),
-    };
-    return v_weight;
-  }
-}
-
-template <class T>
 vTensor pack_weights_dw(api::Context* const context, const Tensor& weight) {
   /* Source */
   const IntArrayRef src_filter = weight.sizes();
-  const T* const src_weight_ptr = weight.data_ptr<T>();
+  const float* const src_weight_ptr = weight.data_ptr<float>();
 
   const int64_t src_kw_sz = src_filter[Layout::Filter::width];
   const int64_t src_kh_sz = src_filter[Layout::Filter::height];
@@ -100,25 +67,34 @@
   const int64_t dst_kh_sz = num_stacks;
   const int64_t dst_kernel_sz = dst_kw_sz * dst_kh_sz;
 
-  vTensor v_weight = weight_type(context, weight, dst_kh_sz, dst_kw_sz);
+  vTensor v_weight{
+      context,
+      {
+          4,
+          dst_kh_sz,
+          dst_kw_sz,
+      },
+      weight.options(),
+  };
 
   api::StagingBuffer staging(context, v_weight.buffer_bytes());
   {
     api::MemoryMap mapping(staging.buffer(), api::MemoryAccessType::WRITE);
 
-    T* dst_weight_ptr = mapping.template data<T>();
+    float* dst_weight_ptr = mapping.template data<float>();
 
     memset(dst_weight_ptr, 0, v_weight.nbytes());
 
     for (const auto src_oc : c10::irange(src_filter[Layout::Filter::output])) {
       /* Source */
-      const T* const src_weight_oc_ptr = src_weight_ptr + src_oc * src_block_sz;
+      const float* const src_weight_oc_ptr =
+          src_weight_ptr + src_oc * src_block_sz;
 
       /* Destination */
       const int64_t dst_oh = src_oc / 4;
       const int64_t dst_c = src_oc % 4;
 
-      T* const dst_weight_c_ptr =
+      float* const dst_weight_c_ptr =
           dst_weight_ptr + dst_c * dst_kernel_sz + dst_oh * dst_kw_sz;
 
       for (const auto src_ih :
@@ -126,7 +102,7 @@
         memcpy(
             dst_weight_c_ptr + src_ih * src_kw_sz,
             src_weight_oc_ptr + src_ih * src_kw_sz,
-            sizeof(T) * src_kw_sz);
+            sizeof(float) * src_kw_sz);
       }
     }
   }
@@ -135,10 +111,6 @@
   return v_weight;
 }
 
-<<<<<<< HEAD
-template <class T>
-=======
->>>>>>> 61a475d6
 vTensor pack_weights_2d(api::Context* const context, const Tensor& weight) {
   /* Source */
   const IntArrayRef src_filter = weight.sizes();
@@ -219,21 +191,8 @@
 
   const Tensor weight = weight_arg.contiguous();
 
-<<<<<<< HEAD
-  if (conv_method == Conv2dDepthwise || conv_method == Conv2dQDepthwise) {
-    if (weight_arg.is_quantized()) {
-      return pack_weights_dw<c10::quint8>(context, weight);
-    } else {
-      return pack_weights_dw<float>(context, weight);
-    }
-  }
-
-  if (weight_arg.is_quantized()) {
-    return pack_weights_2d<c10::quint8>(context, weight);
-=======
   if (conv_method == Conv2dDepthwise) {
     return pack_weights_dw(context, weight);
->>>>>>> 61a475d6
   }
 
   return pack_weights_2d(context, weight);
@@ -416,18 +375,6 @@
   const auto method =
       determine_method(weight.sizes(), stride, padding, dilation, groups);
 
-<<<<<<< HEAD
-  if (is_quantized) {
-    if (is_pointwise(weight.sizes())) {
-      method = Conv2dQPointwise;
-    } else if (is_depthwise(weight.sizes(), groups)) {
-      method = Conv2dQDepthwise;
-    } else {
-      method = Conv2dQSlidingWindow;
-    }
-  }
-=======
->>>>>>> 61a475d6
   c10::impl::GenericList packed_context{c10::AnyType::get()};
   packed_context.reserve(10);
   packed_context.emplace_back(convert(pack_weights(weight, method)));
@@ -655,108 +602,6 @@
   return convert(v_output);
 }
 
-<<<<<<< HEAD
-Tensor conv2d_context_run_q(
-    const Tensor& input_arg,
-    const c10::impl::GenericList& packed_context,
-    const c10::impl::GenericList& unpacked_context,
-    double scale,
-    int64_t zero_point) {
-  api::Context* const context = api::context();
-
-  const Tensor input = input_arg.is_vulkan() ? input_arg : input_arg.vulkan();
-  const vTensor& v_input = convert(input);
-
-  const vTensor& packed_v_weight = convert(packed_context.get(0).toTensor());
-  const vTensor& packed_v_bias = convert(packed_context.get(1).toTensor());
-
-  const auto packed_filter = packed_context.get(2).toIntVector();
-  const auto packed_stride = packed_context.get(3).toIntVector();
-  const auto packed_padding = packed_context.get(4).toIntVector();
-  const auto packed_dilation = packed_context.get(6).toIntVector();
-  const float packed_output_min = packed_context.get(8).toDouble();
-  const float packed_output_max = packed_context.get(9).toDouble();
-  const auto unpacked_filter = unpacked_context.get(2).toIntVector();
-  const Conv2dMethod method_ = (Conv2dMethod)unpacked_context.get(10).toInt();
-
-  TORCH_CHECK(
-      usable(input),
-      "Vulkan Convolution not usable! "
-      "Reason: The provided input tensor is either invalid or unsupported by Vulkan impl.");
-
-  vTensor v_output{
-      context,
-      conv_output_size(
-          v_input.sizes(),
-          unpacked_filter,
-          packed_padding,
-          packed_stride,
-          packed_dilation),
-      input.options(),
-      scale,
-      zero_point,
-  };
-
-  if (method_ == Conv2dQSlidingWindow) {
-    conv2d_sliding_window_q(
-        VK_KERNEL(quantized_conv2d),
-        v_output,
-        v_input,
-        packed_v_weight,
-        packed_v_bias,
-        packed_filter,
-        packed_stride,
-        packed_padding,
-        packed_dilation,
-        packed_output_min,
-        packed_output_max,
-        unpacked_filter,
-        method_,
-        v_input.get_scale(),
-        v_input.get_zero_point());
-  } else if (method_ == Conv2dQPointwise) {
-    conv2d_sliding_window_q(
-        VK_KERNEL(quantized_conv2d_pw_2x2),
-        v_output,
-        v_input,
-        packed_v_weight,
-        packed_v_bias,
-        packed_filter,
-        packed_stride,
-        packed_padding,
-        packed_dilation,
-        packed_output_min,
-        packed_output_max,
-        unpacked_filter,
-        method_,
-        v_input.get_scale(),
-        v_input.get_zero_point());
-  } else if (method_ == Conv2dQDepthwise) {
-    conv2d_sliding_window_q(
-        VK_KERNEL(quantized_conv2d_dw),
-        v_output,
-        v_input,
-        packed_v_weight,
-        packed_v_bias,
-        packed_filter,
-        packed_stride,
-        packed_padding,
-        packed_dilation,
-        packed_output_min,
-        packed_output_max,
-        unpacked_filter,
-        method_,
-        v_input.get_scale(),
-        v_input.get_zero_point());
-  } else {
-    TORCH_CHECK(false, "Invalid Method");
-  }
-
-  return convert_quantized(v_output);
-}
-
-=======
->>>>>>> 61a475d6
 c10::intrusive_ptr<VulkanOpContext> create_conv2d_clamp_context(
     Tensor&& weight,
     c10::optional<Tensor>&& bias,
