--- conflicted
+++ resolved
@@ -14,12 +14,6 @@
   Conv2dDepthwise,
   Conv2dPointwise,
   Conv2dSlidingWindow,
-<<<<<<< HEAD
-  Conv2dQSlidingWindow,
-  Conv2dQPointwise,
-  Conv2dQDepthwise
-=======
->>>>>>> 61a475d6
 };
 
 //  private:
