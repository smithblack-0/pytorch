#pragma once

#include <ATen/native/vulkan/api/Common.h>
#include <ATen/native/vulkan/api/Allocator.h>
#include <ATen/native/vulkan/api/Cache.h>
#include <c10/util/hash.h>

namespace at {
namespace native {
namespace vulkan {
namespace api {

struct Resource final {
  class Pool;

  //
  // Memory
  //

  struct Memory final {
    /*
      Barrier
    */

    struct Barrier final {
      VkAccessFlags src;
      VkAccessFlags dst;
    };

    VmaAllocator allocator;
    VmaAllocation allocation;

    class Scope;
    template<typename Type>
    using Data = Handle<Type, Scope>;

    template<
        typename Type,
        typename Pointer = std::add_pointer_t<std::add_const_t<Type>>>
    Data<Pointer> map() const &;

    template<
        typename Type,
        typename Pointer = std::add_pointer_t<Type>>
    Data<Pointer> map() &;

   private:
    // Intentionally disabed to ensure memory access is always properly
    // encapsualted in a scoped map-unmap region.  Allowing below overloads
    // to be invoked on a temporary would open the door to the possibility
    // of accessing the underlying memory out of the expected scope making
    // for seemingly ineffective memory writes and hard to hunt down bugs.

    template<typename Type, typename Pointer>
    Data<Pointer> map() const && = delete;

    template<typename Type, typename Pointer>
    Data<Pointer> map() && = delete;
  };

  //
  // Buffer
  //

  struct Buffer final {
    /*
      Descriptor
    */

    struct Descriptor final {
      VkDeviceSize size;

      struct {
        VkBufferUsageFlags buffer;
        VmaMemoryUsage memory;
      } usage;
    };

    /*
      Object
    */

    struct Object final {
      VkBuffer handle;
      VkDeviceSize offset;
      VkDeviceSize range;

      operator bool() const;
    };

    /*
      Barrier
    */

    struct Barrier final {
      Object object;
      Memory::Barrier memory;
    };

    Object object;
    Memory memory;

    operator bool() const;
  };

  //
  // Image
  //

  struct Image final {
    //
    // Sampler
    //

    struct Sampler final {
      /*
        Descriptor
      */

      struct Descriptor final {
        VkFilter filter;
        VkSamplerMipmapMode mipmap_mode;
        VkSamplerAddressMode address_mode;
        VkBorderColor border;
      };

      /*
        Factory
      */

      class Factory final {
       public:
        explicit Factory(const GPU& gpu);

        typedef Sampler::Descriptor Descriptor;
        typedef VK_DELETER(Sampler) Deleter;
        typedef Handle<VkSampler, Deleter> Handle;

        struct Hasher {
          size_t operator()(const Descriptor& descriptor) const;
        };

        Handle operator()(const Descriptor& descriptor) const;

       private:
        VkDevice device_;
      };

      /*
        Cache
      */

      typedef api::Cache<Factory> Cache;
      Cache cache;

      explicit Sampler(const GPU& gpu)
        : cache(Factory(gpu)) {
      }
    };

    /*
      Descriptor
    */

    struct Descriptor final {
      VkImageType type;
      VkFormat format;
      VkExtent3D extent;

      struct {
        VkImageUsageFlags image;
        VmaMemoryUsage memory;
      } usage;

      struct {
        VkImageViewType type;
        VkFormat format;
      } view;

      Sampler::Descriptor sampler;
    };

    /*
      Object
    */

    struct Object final {
      VkImage handle;
      VkImageLayout layout;
      VkImageView view;
      VkSampler sampler;

      operator bool() const;
    };

    /*
      Barrier
    */

    struct Barrier final {
      Object object;
      Memory::Barrier memory;

      struct {
        VkImageLayout src;
        VkImageLayout dst;
      } layout;
    };

    Object object;
    Memory memory;

    operator bool() const;
  };

  //
  // Fence
  //

  struct Fence final {
    Pool* pool;
    size_t id;

    operator bool() const;
    VkFence handle(bool add_to_waitlist = true) const;
    void wait(uint64_t timeout_nanoseconds = UINT64_MAX);
  };

  //
  // Pool
  //

  class Pool final {
   public:
    explicit Pool(const GPU& gpu);
    Pool(const Pool&) = delete;
    Pool& operator=(const Pool&) = delete;
<<<<<<< HEAD
    Pool(Pool&&) = default;
    Pool& operator=(Pool&&) = default;
    ~Pool();
=======
    Pool(Pool&&);
    Pool& operator=(Pool&&);
    ~Pool() = default;
>>>>>>> ce9722bb

    Buffer buffer(const Buffer::Descriptor& descriptor);
    Image image(const Image::Descriptor& descriptor);
    Fence fence();
    void purge();

   private:
    friend struct Fence;

   private:
    struct Configuration final {
      static constexpr uint32_t kReserve = 256u;
    };

    VkDevice device_;
    Handle<VmaAllocator, void(*)(VmaAllocator)> allocator_;

    struct {
      std::vector<Handle<Buffer, void(*)(const Buffer&)>> pool;
    } buffer_;

    struct {
      std::vector<Handle<Image, void(*)(const Image&)>> pool;
      Image::Sampler sampler;
    } image_;

    struct {
      std::vector<Handle<VkFence, VK_DELETER(Fence)>> pool;
      mutable std::vector<VkFence> waitlist;
      size_t in_use;
    } fence_;
  } pool;

  explicit Resource(const GPU& gpu)
    : pool(gpu) {
  }
};

//
// Impl
//

class Resource::Memory::Scope final {
 public:
  enum class Access {
    Read,
    Write,
  };

  Scope(VmaAllocator allocator, VmaAllocation allocation, Access access);
  void operator()(const void* data) const;

 private:
  VmaAllocator allocator_;
  VmaAllocation allocation_;
  Access access_;
};

template<typename, typename Pointer>
inline Resource::Memory::Data<Pointer> Resource::Memory::map() const & {
  void* map(const Memory& memory);

  return Data<Pointer>{
    reinterpret_cast<Pointer>(map(*this)),
    Scope(allocator, allocation, Scope::Access::Read),
  };
}

template<typename, typename Pointer>
inline Resource::Memory::Data<Pointer> Resource::Memory::map() & {
  void* map(const Memory& memory);

  return Data<Pointer>{
    reinterpret_cast<Pointer>(map(*this)),
    Scope(allocator, allocation, Scope::Access::Write),
  };
}

inline Resource::Buffer::Object::operator bool() const {
  return VK_NULL_HANDLE != handle;
}

inline Resource::Buffer::operator bool() const {
  return object;
}

inline bool operator==(
    const Resource::Image::Sampler::Descriptor& _1,
    const Resource::Image::Sampler::Descriptor& _2) {
    return (_1.filter == _2.filter) &&
           (_1.mipmap_mode == _2.mipmap_mode) &&
           (_1.address_mode == _2.address_mode) &&
           (_1.border == _2.border);
}

inline size_t Resource::Image::Sampler::Factory::Hasher::operator()(
    const Descriptor& descriptor) const {
  return c10::get_hash(
      descriptor.filter,
      descriptor.mipmap_mode,
      descriptor.address_mode,
      descriptor.border);
}

inline Resource::Image::Object::operator bool() const {
  return VK_NULL_HANDLE != handle;
}

inline Resource::Image::operator bool() const {
  return object;
}

inline Resource::Fence::operator bool() const {
  return pool;
}

inline VkFence Resource::Fence::handle(const bool add_to_waitlist) const {
  if (!pool) {
    return VK_NULL_HANDLE;
  }

  TORCH_INTERNAL_ASSERT_DEBUG_ONLY(
      id < pool->fence_.pool.size(),
      "Invalid Vulkan fence!");

  const VkFence fence = pool->fence_.pool[id].get();
  if (add_to_waitlist) {
    pool->fence_.waitlist.push_back(fence);
  }

  return fence;
}

} // namespace api
} // namespace vulkan
} // namespace native
} // namespace at<|MERGE_RESOLUTION|>--- conflicted
+++ resolved
@@ -235,15 +235,9 @@
     explicit Pool(const GPU& gpu);
     Pool(const Pool&) = delete;
     Pool& operator=(const Pool&) = delete;
-<<<<<<< HEAD
-    Pool(Pool&&) = default;
-    Pool& operator=(Pool&&) = default;
-    ~Pool();
-=======
     Pool(Pool&&);
     Pool& operator=(Pool&&);
-    ~Pool() = default;
->>>>>>> ce9722bb
+    ~Pool();
 
     Buffer buffer(const Buffer::Descriptor& descriptor);
     Image image(const Image::Descriptor& descriptor);
