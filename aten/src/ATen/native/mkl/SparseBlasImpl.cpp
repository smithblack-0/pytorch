#include <ATen/Dispatch.h>
#include <ATen/SparseCsrTensorImpl.h>
#include <ATen/Tensor.h>
#include <ATen/mkl/Sparse.h>
#include <ATen/native/LinearAlgebraUtils.h>
#include <ATen/native/mkl/SparseBlasImpl.h>

#include <c10/core/ScalarType.h>
#include <c10/util/MaybeOwned.h>

#if AT_USE_MKL_SPARSE()
#include <ATen/mkl/SparseBlas.h>
#include <ATen/mkl/SparseDescriptors.h>
#include <ATen/mkl/Utils.h>
#endif

namespace at {
namespace native {
namespace sparse {
namespace impl {
namespace mkl {

namespace {

c10::MaybeOwned<Tensor> prepare_dense_matrix_for_mkl(
    const Tensor& tensor) {
  if (tensor.is_non_overlapping_and_dense() ||
      is_blas_compatible_row_major_order(tensor) ||
      is_blas_compatible_column_major_order(tensor)) {
    return c10::MaybeOwned<Tensor>::borrowed(tensor);
  } else {
    return c10::MaybeOwned<Tensor>::owned(
        tensor.clone(at::MemoryFormat::Contiguous));
  }
}

/*
  Get row-major or column-major matrix.

  Args:
  * `tensor` - 2D strided Tensor.
  * `row_major` - controls the memory layout.
*/
c10::MaybeOwned<Tensor> prepare_dense_matrix_for_mkl(
    const Tensor& tensor,
    bool row_major) {
  if (is_blas_compatible_row_major_order(tensor) && row_major) {
    return c10::MaybeOwned<Tensor>::borrowed(tensor);
  } else {
    if (row_major) {
      return c10::MaybeOwned<Tensor>::owned(
          tensor.clone(at::MemoryFormat::Contiguous));
    } else {
      return c10::MaybeOwned<Tensor>::owned(cloneBatchedColumnMajor(tensor));
    }
  }
}

c10::MaybeOwned<Tensor> inline prepare_dense_vector_for_mkl(
    const Tensor& tensor) {
  if (tensor.is_non_overlapping_and_dense()) {
    return c10::MaybeOwned<Tensor>::borrowed(tensor);
  } else {
    return c10::MaybeOwned<Tensor>::owned(
        tensor.clone(at::MemoryFormat::Contiguous));
  }
}

void inline indices_to_mkl_compatible_inplace(const Tensor& input) {
#ifdef MKL_ILP64
  // ILP64 is a 64-bit API version of MKL
  // Indices tensor must have ScalarType::Long type
  static_cast<SparseCsrTensorImpl*>(input.unsafeGetTensorImpl())
      ->set_member_tensors(
          input.crow_indices().to(kLong),
          input.col_indices().to(kLong),
          input.values(),
          input.sizes());
#else
  // LP64 is a 32-bit API version of MKL
  // Indices tensor must have ScalarType::Int type
  static_cast<SparseCsrTensorImpl*>(input.unsafeGetTensorImpl())
      ->set_member_tensors(
          input.crow_indices().to(kInt),
          input.col_indices().to(kInt),
          input.values(),
          input.sizes());
#endif
}

void inline col_indices_and_values_resize_(const Tensor& input, int64_t nnz) {
  static_cast<SparseCsrTensorImpl*>(input.unsafeGetTensorImpl())
      ->set_member_tensors(
          input.crow_indices(),
          input.col_indices().resize_({nnz}),
          input.values().resize_({nnz}),
          input.sizes());
}

<<<<<<< HEAD
=======
/*
  Resizes `input` tensor and fills it with the data from MKL.
*/
#if AT_USE_MKL_SPARSE()
template <typename scalar_t>
void mkl_result_copy_(const Tensor& input, sparse_matrix_t mkl_desc) {
  sparse_index_base_t indexing = SPARSE_INDEX_BASE_ZERO;
  MKL_INT rows, cols;
  MKL_INT *rows_start = nullptr, *rows_end = nullptr, *columns = nullptr;
  scalar_t* values = nullptr;
  at::mkl::sparse::export_csr(
      mkl_desc,
      &indexing,
      &rows,
      &cols,
      &rows_start,
      &rows_end,
      &columns,
      &values);

  // Resize input using nnz information from MKL
  MKL_INT nnz = rows_end[rows - 1];
  col_indices_and_values_resize_(input, nnz);

  auto crow_indices = input.crow_indices();
  auto col_indices = input.col_indices();
  auto input_values = input.values();

  // MKL Sparse Inspector-Executor doesn't have a way to provide external
  // buffers So we have to copy the memory allocated by MKL
  std::memcpy(
      input_values.data_ptr<scalar_t>(), values, nnz * sizeof(scalar_t));
  std::memcpy(col_indices.data_ptr<MKL_INT>(), columns, nnz * sizeof(MKL_INT));
  std::memcpy(
      crow_indices.data_ptr<MKL_INT>(), rows_start, rows * sizeof(MKL_INT));
  crow_indices.data_ptr<MKL_INT>()[rows] = nnz;
}
#endif

/*
  Computes a sparse matrix-dense matrix product defined as
  C <- alpha*(A*B) + beta*C

  Args:
  * `A` - Sparse Tensor storing m x k matrix.
  * `B` - Dense Tensor storing k x n matrix.
  * `C` - [in] Dense Tensor storing matrix of size m x n.
          [out] result of the operation.
*/
void addmm_dense_result(
    const Tensor& A,
    const Tensor& B,
    const Scalar& beta,
    const Scalar& alpha,
    const Tensor& C) {
#if !AT_USE_MKL_SPARSE()
  TORCH_CHECK(
      false,
      "Calling addmm on a sparse CPU tensor requires Linux platform. ",
      "Please use PyTorch built with MKL on Linux.");
#else
  c10::MaybeOwned<Tensor> C_ = prepare_dense_matrix_for_mkl(C);
  IntArrayRef C_strides = C_->strides();
  auto ndim = C_->dim();
  bool is_C_row_major = (C_strides[ndim - 1] == 1);

  // MKL requires same storage layout of matrices
  c10::MaybeOwned<Tensor> B_ = prepare_dense_matrix_for_mkl(B, is_C_row_major);
  IntArrayRef B_strides = B_->strides();
  bool is_B_row_major = (B_strides[ndim - 1] == 1);

  TORCH_INTERNAL_ASSERT_DEBUG_ONLY(!(is_C_row_major ^ is_B_row_major));

  auto order =
      is_C_row_major ? SPARSE_LAYOUT_ROW_MAJOR : SPARSE_LAYOUT_COLUMN_MAJOR;
  auto ldc = is_C_row_major ? C_strides[ndim - 2] : C_strides[ndim - 1];
  auto ldb = is_B_row_major ? B_strides[ndim - 2] : B_strides[ndim - 1];
  auto columns_C = mkl_int_cast(C.size(-1), "columns_C");

  matrix_descr descrA;
  descrA.type = SPARSE_MATRIX_TYPE_GENERAL;

  AT_DISPATCH_FLOATING_AND_COMPLEX_TYPES(
      C.scalar_type(), "addmm_out_sparse_csr_impl_mkl", [&] {
        auto beta_ = beta.to<scalar_t>();
        auto alpha_ = alpha.to<scalar_t>();

        auto mkl_sparse_mat =
            at::mkl::sparse::MklSparseCsrDescriptor<scalar_t>(A);
        at::mkl::sparse::mm<scalar_t>(
            SPARSE_OPERATION_NON_TRANSPOSE,
            alpha_,
            mkl_sparse_mat.descriptor(),
            descrA,
            order,
            B_->data_ptr<scalar_t>(),
            columns_C,
            ldb,
            beta_,
            C_->data_ptr<scalar_t>(),
            ldc);
      });

  if (!C.is_same(*C_)) {
    C.copy_(*C_);
  }
#endif
}

/*
  Computes a sparse matrix-sparse matrix product defined as
  C <- alpha*(A*B) + beta*C

  Args:
  * `mat1` - Sparse CSR Tensor storing m x k matrix A.
  * `mat2` - Sparse CSR Tensor storing k x n matrix B.
  * `result` - [in] Sparse CSR Tensor storing matrix C of size m x n.
               [out] result of the operation.
*/
void addmm_sparse_result(
    const Tensor& mat1,
    const Tensor& mat2,
    const Scalar& beta,
    const Scalar& alpha,
    const Tensor& result) {
#if !AT_USE_MKL_SPARSE()
  TORCH_CHECK(
      false,
      "Calling add on a sparse CPU tensor requires Linux platform. ",
      "Please use PyTorch built with MKL on Linux.");
#else
  // Compute beta*result because MKL doesn't do it
  // If beta is zero NaN and Inf should not be propagated to the result
  if (beta.toComplexDouble() == 0.) {
    result.values().zero_();
  } else {
    result.values().mul_(beta);
  }

  // MKL doesn't work with empty matrices
  if (mat1._nnz() == 0 || mat2._nnz() == 0) {
    return;
  }

  // MKL doesn't have an interface to compute alpha*(A*B) + beta*C at once
  Tensor mat1_mat2 = at::empty(result.sizes(), result.options());
  indices_to_mkl_compatible_inplace(mat1_mat2);

  AT_DISPATCH_FLOATING_AND_COMPLEX_TYPES(
      result.scalar_type(), "addmm_out_sparse_csr_impl_mkl_sparse", [&] {
        auto mkl_sparse_mat1 =
            at::mkl::sparse::MklSparseCsrDescriptor<scalar_t>(mat1);
        auto mkl_sparse_mat2 =
            at::mkl::sparse::MklSparseCsrDescriptor<scalar_t>(mat2);
        auto mkl_result = at::mkl::sparse::MklSparseCsrDescriptor<scalar_t>();
        auto result_desc = mkl_result.descriptor();

        TORCH_MKLSPARSE_CHECK(mkl_sparse_spmm(
            SPARSE_OPERATION_NON_TRANSPOSE,
            mkl_sparse_mat1.descriptor(),
            mkl_sparse_mat2.descriptor(),
            &result_desc));

        // copy the data from MKL, otherwise computed result will be destroyed
        // together with `mkl_result`
        mkl_result_copy_<scalar_t>(mat1_mat2, result_desc);
      });

  result.add_(mat1_mat2, alpha);
#endif
}

>>>>>>> e6c435bf
} // anonymous namespace

/*
  Computes a matrix-matrix product defined as
  C <- alpha*(A*B) + beta*C

  Args:
  * `mat1` - Tensor storing m x k matrix A.
  * `mat2` - Tensor storing k x n matrix B.
  * `result` - [in] Tensor storing matrix C of size m x n.
               [out] result of the operation.
*/
void addmm_out_sparse_csr(
    const Tensor& mat1,
    const Tensor& mat2,
    const Scalar& beta,
    const Scalar& alpha,
    const Tensor& result) {
  TORCH_INTERNAL_ASSERT_DEBUG_ONLY(mat1.dim() == 2 && mat2.dim() == 2 && result.dim() == 2);
  if (mat2.layout() == kStrided && result.layout() == kStrided) {
    return addmm_dense_result(mat1, mat2, beta, alpha, result);
  } else if (mat2.is_sparse_csr() && result.is_sparse_csr()) {
    return addmm_sparse_result(mat1, mat2, beta, alpha, result);
  } else {
    TORCH_INTERNAL_ASSERT(
        false, "addmm: Received unexpected tensor layouts as input.");
  }
}

/*
  Computes a sparse matrix-dense vector product defined as
  y <- alpha*op(A)*x + beta*y

  Args:
  * `mat` - Tensor storing sparse m x n matrix A.
  * `vec` - Tensor storing dense vector x of size n.
  * `result` - [in] Tensor storing dense vector y of size m.
               [out] result of the operation.
*/
void addmv_out_sparse_csr(
    const Tensor& mat,
    const Tensor& vec,
    const Scalar& beta,
    const Scalar& alpha,
    const Tensor& result) {
#if !AT_USE_MKL_SPARSE()
  TORCH_CHECK(
      false,
      "Calling addmv on a sparse CPU tensor requires Linux platform. ",
      "Please use PyTorch built with MKL on Linux.");
#else
  c10::MaybeOwned<Tensor> result_ = prepare_dense_vector_for_mkl(result);
  c10::MaybeOwned<Tensor> vec_ = prepare_dense_vector_for_mkl(vec);

  sparse_operation_t opA = SPARSE_OPERATION_NON_TRANSPOSE;
  matrix_descr descrA;
  descrA.type = SPARSE_MATRIX_TYPE_GENERAL;

  AT_DISPATCH_FLOATING_AND_COMPLEX_TYPES(
      result.scalar_type(), "addmv_out_sparse_csr_impl_mkl", [&] {
        auto beta_ = beta.to<scalar_t>();
        auto alpha_ = alpha.to<scalar_t>();

        auto mkl_sparse_mat =
            at::mkl::sparse::MklSparseCsrDescriptor<scalar_t>(mat);

        at::mkl::sparse::mv<scalar_t>(
            opA,
            alpha_,
            mkl_sparse_mat.descriptor(),
            descrA,
            vec_->data_ptr<scalar_t>(),
            beta_,
            result_->data_ptr<scalar_t>());
      });

  if (!result.is_same(*result_)) {
    result.copy_(*result_);
  }
#endif
}

void add_out_sparse_csr(
    const Tensor& mat1,
    const Tensor& mat2,
    const Scalar& alpha,
    const Tensor& result) {
#if !AT_USE_MKL_SPARSE()
  TORCH_CHECK(
      false,
      "Calling add on a sparse CPU tensor requires Linux platform. ",
      "Please use PyTorch built with MKL on Linux.");
#else

  // MKL doesn't work with empty matrices
  if (mat2._nnz() == 0) {
    col_indices_and_values_resize_(result, mat1._nnz());
    result.copy_(mat1);
    return;
  } else if (mat1._nnz() == 0) {
    col_indices_and_values_resize_(result, mat2._nnz());
    result.copy_(mat2);
    result.values().mul_(alpha);
    return;
  }

  // Modify `result` tensor in-place to swap indices tensors with 32-bit (or
  // 64-bit) variants
  indices_to_mkl_compatible_inplace(result);
  sparse_operation_t opA = SPARSE_OPERATION_NON_TRANSPOSE;

  AT_DISPATCH_FLOATING_AND_COMPLEX_TYPES(
      result.scalar_type(), "add_out_sparse_csr_impl_mkl", [&] {
        auto alpha_ = alpha.to<scalar_t>();

        auto mkl_mat1 = at::mkl::sparse::MklSparseCsrDescriptor<scalar_t>(mat1);
        auto mkl_mat2 = at::mkl::sparse::MklSparseCsrDescriptor<scalar_t>(mat2);
        auto mkl_result = at::mkl::sparse::MklSparseCsrDescriptor<scalar_t>();

        // Note that the order the order of mat1 and mat2 arguments is swapped
        // because MKL computes alpha*mat1 + mat2 while PyTorch needs mat1 +
        // alpha*mat2
        auto result_desc = mkl_result.descriptor();
        at::mkl::sparse::add<scalar_t>(
            opA,
            mkl_mat2.descriptor(),
            alpha_,
            mkl_mat1.descriptor(),
            &result_desc);

        // now copy data from `result_desc` to `result`
<<<<<<< HEAD
        sparse_index_base_t indexing = SPARSE_INDEX_BASE_ZERO;
        MKL_INT rows_C, cols_C;
        MKL_INT *rows_start_C = nullptr, *rows_end_C = nullptr,
                *columns_C = nullptr;
        scalar_t* values_C = nullptr;
        at::mkl::sparse::export_csr(
            result_desc,
            &indexing,
            &rows_C,
            &cols_C,
            &rows_start_C,
            &rows_end_C,
            &columns_C,
            &values_C);

        // Resize result using nnz information from MKL
        MKL_INT nnz_C = rows_end_C[rows_C - 1];
        col_indices_and_values_resize_(result, nnz_C);

        auto result_crow_indices = result.crow_indices();
        auto result_col_indices = result.col_indices();
        auto result_values = result.values();

        // MKL Sparse Inspector-Executor doesn't have a way to provide external
        // buffers So we have to copy the memory allocated by MKL
        std::memcpy(
            result_values.data_ptr<scalar_t>(),
            values_C,
            nnz_C * sizeof(scalar_t));
        std::memcpy(
            result_col_indices.data_ptr<MKL_INT>(),
            columns_C,
            nnz_C * sizeof(MKL_INT));
        std::memcpy(
            result_crow_indices.data_ptr<MKL_INT>(),
            rows_start_C,
            rows_C * sizeof(MKL_INT));
        result_crow_indices.data_ptr<MKL_INT>()[rows_C] = nnz_C;
      });
=======
        mkl_result_copy_<scalar_t>(result, result_desc);
      });
#endif
}

void triangular_solve_out_sparse_csr(
    const Tensor& A,
    const Tensor& B,
    const Tensor& X,
    bool upper,
    bool transpose,
    bool unitriangular) {
#if !AT_USE_MKL_SPARSE()
  TORCH_CHECK(
      false,
      "Calling triangular_solve on a sparse CPU tensor requires Linux platform. ",
      "Please use PyTorch built with MKL on Linux.");
#else
  if (B.numel() == 0 || X.numel() == 0 || A._nnz() == 0) {
    return;
  }

  c10::MaybeOwned<Tensor> X_ = prepare_dense_matrix_for_mkl(X);
  IntArrayRef X_strides = X_->strides();
  auto ndim = X_->dim();
  bool is_X_row_major = (ndim > 1) ? (X_strides[ndim - 1] == 1) : true;

  // MKL requires same storage layout of matrices
  c10::MaybeOwned<Tensor> B_ = prepare_dense_matrix_for_mkl(B, is_X_row_major);

  sparse_operation_t opA = transpose ? SPARSE_OPERATION_TRANSPOSE : SPARSE_OPERATION_NON_TRANSPOSE;
  matrix_descr descrA;
  descrA.type = SPARSE_MATRIX_TYPE_TRIANGULAR;
  descrA.mode = upper ? SPARSE_FILL_MODE_UPPER : SPARSE_FILL_MODE_LOWER;
  descrA.diag = unitriangular ? SPARSE_DIAG_UNIT : SPARSE_DIAG_NON_UNIT;

  AT_DISPATCH_FLOATING_AND_COMPLEX_TYPES(
      X.scalar_type(), "triangular_solve_out_sparse_csr_impl_mkl", [&] {
        auto mkl_sparse_mat =
            at::mkl::sparse::MklSparseCsrDescriptor<scalar_t>(A);
        scalar_t alpha = 1;

        if (B.size(-1) == 1) {
          at::mkl::sparse::trsv<scalar_t>(
              opA,
              alpha,
              mkl_sparse_mat.descriptor(),
              descrA,
              B_->data_ptr<scalar_t>(),
              X_->data_ptr<scalar_t>());
        } else {
          IntArrayRef B_strides = B_->strides();
          bool is_B_row_major = (B_strides[ndim - 1] == 1);
          TORCH_INTERNAL_ASSERT_DEBUG_ONLY(!(is_X_row_major ^ is_B_row_major));

          auto order = is_X_row_major ? SPARSE_LAYOUT_ROW_MAJOR : SPARSE_LAYOUT_COLUMN_MAJOR;
          auto nrhs = mkl_int_cast(B.size(-1), "nrhs");
          auto ldx = is_X_row_major ? X_strides[ndim - 2] : X_strides[ndim - 1];
          auto ldb = is_B_row_major ? B_strides[ndim - 2] : B_strides[ndim - 1];
          at::mkl::sparse::trsm<scalar_t>(
              opA,
              alpha,
              mkl_sparse_mat.descriptor(),
              descrA,
              order,
              B_->data_ptr<scalar_t>(),
              nrhs,
              ldb,
              X_->data_ptr<scalar_t>(),
              ldx);
        }
      });

  if (!X.is_same(*X_)) {
    X.copy_(*X_);
  }
>>>>>>> e6c435bf
#endif
}

} // namespace mkl
} // namespace impl
} // namespace sparse
} // namespace native
} // namespace at<|MERGE_RESOLUTION|>--- conflicted
+++ resolved
@@ -97,8 +97,6 @@
           input.sizes());
 }
 
-<<<<<<< HEAD
-=======
 /*
   Resizes `input` tensor and fills it with the data from MKL.
 */
@@ -271,7 +269,6 @@
 #endif
 }
 
->>>>>>> e6c435bf
 } // anonymous namespace
 
 /*
@@ -403,47 +400,6 @@
             &result_desc);
 
         // now copy data from `result_desc` to `result`
-<<<<<<< HEAD
-        sparse_index_base_t indexing = SPARSE_INDEX_BASE_ZERO;
-        MKL_INT rows_C, cols_C;
-        MKL_INT *rows_start_C = nullptr, *rows_end_C = nullptr,
-                *columns_C = nullptr;
-        scalar_t* values_C = nullptr;
-        at::mkl::sparse::export_csr(
-            result_desc,
-            &indexing,
-            &rows_C,
-            &cols_C,
-            &rows_start_C,
-            &rows_end_C,
-            &columns_C,
-            &values_C);
-
-        // Resize result using nnz information from MKL
-        MKL_INT nnz_C = rows_end_C[rows_C - 1];
-        col_indices_and_values_resize_(result, nnz_C);
-
-        auto result_crow_indices = result.crow_indices();
-        auto result_col_indices = result.col_indices();
-        auto result_values = result.values();
-
-        // MKL Sparse Inspector-Executor doesn't have a way to provide external
-        // buffers So we have to copy the memory allocated by MKL
-        std::memcpy(
-            result_values.data_ptr<scalar_t>(),
-            values_C,
-            nnz_C * sizeof(scalar_t));
-        std::memcpy(
-            result_col_indices.data_ptr<MKL_INT>(),
-            columns_C,
-            nnz_C * sizeof(MKL_INT));
-        std::memcpy(
-            result_crow_indices.data_ptr<MKL_INT>(),
-            rows_start_C,
-            rows_C * sizeof(MKL_INT));
-        result_crow_indices.data_ptr<MKL_INT>()[rows_C] = nnz_C;
-      });
-=======
         mkl_result_copy_<scalar_t>(result, result_desc);
       });
 #endif
@@ -520,7 +476,6 @@
   if (!X.is_same(*X_)) {
     X.copy_(*X_);
   }
->>>>>>> e6c435bf
 #endif
 }
 
