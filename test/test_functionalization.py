--- conflicted
+++ resolved
@@ -1,22 +1,13 @@
 # Owner(s): ["module: codegen"]
 
 import torch
-<<<<<<< HEAD
-from torch.testing._internal.common_utils import TestCase, run_tests, skipIfTorchDynamo
+from torch.testing._internal.common_utils import TestCase, run_tests, skipIfTorchDynamo, TEST_WITH_TORCHDYNAMO
 from torch.testing._internal.logging_tensor import LoggingTensor, capture_logs
 from torch.utils._pytree import tree_map
 from torch.fx.experimental.proxy_tensor import make_fx
 
-=======
-from torch.testing._internal.common_utils import TestCase, run_tests, skipIfTorchDynamo, TEST_WITH_TORCHDYNAMO
-from torch.testing._internal.logging_tensor import LoggingTensor, LoggingTensorReentrant, capture_logs
-from torch.utils._pytree import tree_map
-from torch.fx.experimental.proxy_tensor import make_fx
-
 import unittest
-import logging
-
->>>>>>> 7e971e29
+
 def are_aliased(x, y):
     if x._base is None and y._base is None:
         return False
