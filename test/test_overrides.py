--- conflicted
+++ resolved
@@ -18,11 +18,8 @@
     is_tensor_method_or_property,
     TorchFunctionMode
 )
-<<<<<<< HEAD
-=======
 from torch.utils._mode_utils import find_outermost_mode, all_same_mode, all_same_mode_scope
 from functools import partial
->>>>>>> f2abc260
 
 Tensor = torch.Tensor
 
@@ -1526,7 +1523,7 @@
             pass
 
         x = B(torch.randn(5))
-        with torch.overrides.push_torch_function_mode(A):
+        with A():
             with torch._C.DisableTorchFunction():
                 self.assertNotIsInstance(torch.sum(x), B)
 
