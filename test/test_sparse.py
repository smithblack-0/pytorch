--- conflicted
+++ resolved
@@ -3504,7 +3504,6 @@
         if TEST_SCIPY:
             def reference(diags, offsets, shape):
                 return scipy.sparse.spdiags(diags.detach().cpu(), offsets.cpu(), *shape).toarray()
-
         else:
             def reference(diags, offsets, shape):
                 result = torch.zeros(shape, dtype=dtype, device=device)
@@ -3529,7 +3528,6 @@
             self.assertTrue(out.layout == ex_layout, f"Output layout {out.layout} expected {ex_layout}")
             self.assertEqual(out_dense, ref_out, f"Result:\n{out_dense} does not match reference:\n{ref_out}")
 
-<<<<<<< HEAD
             # todo: remove device condition once cuda backward is added
             if requires_grad and (layout is None) and (not diags.is_cuda):
                 def gc_fn(d):
@@ -3538,8 +3536,6 @@
                 self.assertTrue(gradcheck(gc_fn, (diags,)))
 
 
-=======
->>>>>>> eac946dd
         def check_invalid(args, error):
             with self.assertRaisesRegex(RuntimeError, error):
                 torch.sparse.spdiags(*args)
