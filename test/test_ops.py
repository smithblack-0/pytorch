from collections.abc import Sequence
from functools import partial, wraps
import unittest
import warnings

import torch

<<<<<<< HEAD
from torch.testing import \
    (FileCheck, floating_and_complex_types_and, get_all_dtypes)
=======
from torch.testing import FileCheck, make_tensor
from torch.testing._internal.common_dtype import floating_and_complex_types_and, get_all_dtypes
>>>>>>> 7e4ebe06
from torch.testing._internal.common_utils import \
    (TestCase, is_iterable_of_tensors, run_tests, IS_SANDCASTLE, clone_input_helper, make_tensor,
     gradcheck, gradgradcheck, IS_IN_CI, suppress_warnings)
from torch.testing._internal.common_methods_invocations import \
    (op_db, _NOTHING, UnaryUfuncInfo, ReductionOpInfo, SpectralFuncInfo)
from torch.testing._internal.common_device_type import \
    (deviceCountAtLeast, instantiate_device_type_tests, ops, onlyCUDA, onlyOnCPUAndCUDA, skipCUDAIfRocm, OpDTypes)
from torch.testing._internal.common_jit import JitCommonTestCase, check_against_reference
from torch.testing._internal.jit_metaprogramming_utils import create_script_fn, create_traced_fn, \
    check_alias_annotation
from torch.testing._internal.jit_utils import disable_autodiff_subgraph_inlining
import torch.testing._internal.opinfo_helper as opinfo_helper

# variant testing is only done with torch.float and torch.cfloat to avoid
#   excessive test times and maximize signal to noise ratio
_variant_ops = partial(ops, dtypes=OpDTypes.supported,
                       allowed_dtypes=(torch.float, torch.cfloat))

# Get names of all the operators which have ref in their entry in OpInfo (testing infra)
#   except for Unary Ufuncs (separately implemented in test/test_unary_ufuncs.py)
#   and Spectral Functions (separately implemented for only 1D as of now, in test/test_spectral_ops.py)
_ref_test_ops = list(filter(lambda op: not isinstance(op, (UnaryUfuncInfo, ReductionOpInfo,
                     SpectralFuncInfo)) and op.ref is not None and op.ref is not _NOTHING, op_db))


# Tests that apply to all operators and aren't related to any particular
#   system
class TestCommon(TestCase):
    exact_dtype = True

    # Verifies, on teardown, that no OpInfo is still using dynamic dtypes in CI
    @classmethod
    def tearDownClass(cls):
        super().tearDownClass()

        if IS_IN_CI:
            err_msg = ("The operator(s) below is(are) using dynamic_dtypes in the OpInfo entries."
                       "This is OK for testing, but be sure to set the dtypes manually before landing your PR!")
            # Assure no opinfo entry has dynamic_dtypes
            filtered_ops = list(filter(opinfo_helper.is_dynamic_dtype_set, op_db))
            for op in filtered_ops:
                fmt_str = opinfo_helper.str_format_dynamic_dtype(op)
                err_msg += "\n" + fmt_str

            assert len(filtered_ops) == 0, err_msg

    # Validates that each OpInfo specifies its forward and backward dtypes
    #   correctly for CPU and CUDA devices
    @skipCUDAIfRocm
    @onlyOnCPUAndCUDA
    @ops(op_db, dtypes=OpDTypes.none)
    def test_dtypes(self, device, op):
        # dtypes to try to backward in
        allowed_backward_dtypes = floating_and_complex_types_and(torch.bfloat16, torch.float16)

        # lists for (un)supported dtypes
        supported_dtypes = []
        unsupported_dtypes = []
        supported_backward_dtypes = []
        unsupported_backward_dtypes = []

        def unsupported(dtype):
            unsupported_dtypes.append(dtype)
            if dtype in allowed_backward_dtypes:
                unsupported_backward_dtypes.append(dtype)

        for dtype in get_all_dtypes():
            # tries to acquire samples - failure indicates lack of support
            requires_grad = (dtype in allowed_backward_dtypes and op.supports_autograd)
            try:
                samples = op.sample_inputs(device, dtype, requires_grad=requires_grad)
            except Exception as e:
                unsupported(dtype)
                continue

            # Counts number of successful backward attempts
            # NOTE: This exists as a kludge because this only understands how to
            #   request a gradient if the output is a tensor or a sequence with
            #   a tensor as its first element.
            num_backward_successes = 0
            for sample in samples:
                # tries to call operator with the sample - failure indicates
                #   lack of support
                try:
                    result = op(sample.input, *sample.args, **sample.kwargs)
                except Exception as e:
                    # NOTE: some ops will fail in forward if their inputs
                    #   require grad but they don't support computing the gradient
                    #   in that type! This is a bug in the op!
                    unsupported(dtype)

                # Short-circuits testing this dtype -- it doesn't work
                if dtype in unsupported_dtypes:
                    break

                # Short-circuits if the dtype isn't a backward dtype or
                #   it's already identified as not supported
                if dtype not in allowed_backward_dtypes or dtype in unsupported_backward_dtypes:
                    continue

                # Checks for backward support in the same dtype
                try:
                    result = sample.output_process_fn_grad(result)
                    if isinstance(result, torch.Tensor):
                        backward_tensor = result
                    elif isinstance(result, Sequence) and isinstance(result[0], torch.Tensor):
                        backward_tensor = result[0]
                    else:
                        continue

                    # Note: this grad may not have the same dtype as dtype
                    # For functions like complex (float -> complex) or abs
                    #   (complex -> float) the grad tensor will have a
                    #   different dtype than the input.
                    #   For simplicity, this is still modeled as these ops
                    #   supporting grad in the input dtype.
                    grad = torch.randn_like(backward_tensor)
                    backward_tensor.backward(grad)
                    num_backward_successes += 1
                except Exception as e:
                    unsupported_backward_dtypes.append(dtype)

            if dtype not in unsupported_dtypes:
                supported_dtypes.append(dtype)
            if num_backward_successes > 0 and dtype not in unsupported_backward_dtypes:
                supported_backward_dtypes.append(dtype)

        # Checks that dtypes are listed correctly and generates an informative
        #   error message
        device_type = torch.device(device).type
        claimed_supported = set(op.supported_dtypes(device_type))
        supported_dtypes = set(supported_dtypes)

        supported_but_unclaimed = supported_dtypes - claimed_supported
        claimed_but_unsupported = claimed_supported - supported_dtypes
        msg = """The supported dtypes for {0} on {1} according to its OpInfo are
        {2}, but the detected supported dtypes are {3}.
        """.format(op.name, device_type, claimed_supported, supported_dtypes)

        if len(supported_but_unclaimed) > 0:
            msg += "The following dtypes should be added to the OpInfo: {0}. ".format(supported_but_unclaimed)
        if len(claimed_but_unsupported) > 0:
            msg += "The following dtypes should be removed from the OpInfo: {0}.".format(claimed_but_unsupported)

        self.assertEqual(supported_dtypes, claimed_supported, msg=msg)

        # Checks that backward dtypes are listed correctly and generates an
        #   informative error message
        # NOTE: this code is nearly identical to the check + msg generation
        claimed_backward_supported = set(op.supported_backward_dtypes(device_type))
        supported_backward_dtypes = set(supported_backward_dtypes)

        supported_but_unclaimed = supported_backward_dtypes - claimed_backward_supported
        claimed_but_unsupported = claimed_backward_supported - supported_backward_dtypes
        msg = """The supported backward dtypes for {0} on {1} according to its OpInfo are
        {2}, but the detected supported backward dtypes are {3}.
        """.format(op.name, device_type, claimed_backward_supported, supported_backward_dtypes)

        if len(supported_but_unclaimed) > 0:
            msg += "The following backward dtypes should be added to the OpInfo: {0}. ".format(supported_but_unclaimed)
        if len(claimed_but_unsupported) > 0:
            msg += "The following backward dtypes should be removed from the OpInfo: {0}.".format(claimed_but_unsupported)

        self.assertEqual(supported_backward_dtypes, claimed_backward_supported, msg=msg)

    # Validates that each OpInfo works correctly on different CUDA devices
    @skipCUDAIfRocm
    @onlyCUDA
    @deviceCountAtLeast(2)
    @ops(op_db, allowed_dtypes=(torch.float32, torch.long))
    def test_multiple_devices(self, devices, dtype, op):
        for cuda_device_str in devices:
            cuda_device = torch.device(cuda_device_str)
            # NOTE: only tests on first sample
            samples = op.sample_inputs(cuda_device, dtype)
            sample = samples[0]
            result = op(sample.input, *sample.args, **sample.kwargs)

            if isinstance(result, torch.Tensor):
                self.assertTrue(result.device == cuda_device)
            elif is_iterable_of_tensors(result):
                self.assertTrue(all(map(lambda t: t.device == cuda_device, result)))
            else:
                self.skipTest("Skipped! Only supports single tensor or iterable of tensor outputs.")

    # Tests that the function and its (ndarray-accepting) reference produce the same
    #   values on the tensors from sample_inputs func for the corresponding op.
    @onlyOnCPUAndCUDA
    @suppress_warnings
    @ops(_ref_test_ops, allowed_dtypes=(torch.float32, torch.long, torch.complex64))
    def test_reference_testing(self, device, dtype, op):
        sample_inputs = op.sample_inputs(device, dtype)
        for sample_input in sample_inputs:
            self.compare_with_reference(op, op.ref, sample_input)

    # Validates ops implement the correct out= behavior
    # See https://github.com/pytorch/pytorch/wiki/Developer-FAQ#how-does-out-work-in-pytorch
    #   for a description of the correct behavior
    # TODO: operations that support out= but don't support float
    #   are not covered by this test.
    @ops(op_db, allowed_dtypes=(torch.float,))
    def test_out(self, device, dtype, op):
        # TODO: verify the op doesn't support the out= kwarg
        if not op.supports_out:
            self.skipTest("Skipped! Op doesn't support out= kwarg.")

        # NOTE: only tests on first sample
        samples = op.sample_inputs(device, dtype)
        sample = samples[0]

        # calls it normally to get the expected result
        expected = op(sample.input, *sample.args, **sample.kwargs)
        op_out = partial(op, sample.input, *sample.args, **sample.kwargs)

        # Short-circuits if output is not a single tensor or an
        #   iterable of tensors

        if not isinstance(expected, torch.Tensor) and not is_iterable_of_tensors(expected, include_empty=True):
            self.skipTest("Skipped! Only supports single tensor or iterable of tensor outputs.")

        # A wrapper around map that works with single tensors and always
        #   instantiates the map. Used below to apply transforms to
        #   single tensor and iterable tensor outputs.
        def _apply_out_transform(fn, out):
            if isinstance(out, torch.Tensor):
                return fn(out)

            # assumes (see above) that out is an iterable of tensors
            return tuple(map(fn, out))

        # Case 0: out= with the correct shape, dtype, and device
        #   but NaN values for floating point and complex tensors, and
        #   maximum values for integer tensors.
        #   Expected behavior: out= values have no effect on the computation.
        def _case_zero_transform(t):
            try:
                info = torch.iinfo(t.dtype)
                return torch.full_like(t, info.max)
            except TypeError as te:
                # for non-integer types fills with NaN
                return torch.full_like(t, float('nan'))

        out = _apply_out_transform(_case_zero_transform, expected)
        result = op_out(out=out)
        self.assertEqual(expected, out)

        # Checks that the returned value shares storage with out
        # NOTE: only checks on the CPU and CUDA device types since some
        #   device types don't have storage
        if self.device_type == 'cpu' or self.device_type == 'cuda':
            if isinstance(out, torch.Tensor):
                self.assertEqual(out.storage().data_ptr(), result.storage().data_ptr())
            else:
                for out_t, result_t in zip(out, result):
                    self.assertEqual(out_t.storage().data_ptr(), result_t.storage().data_ptr())

        # Case 1: out= with the correct shape, dtype, and device,
        #   but noncontiguous.
        #   Expected behavior: strides are respected and `out` storage is not changed.
        def _case_one_transform(t):
            return make_tensor(t.shape,
                               dtype=t.dtype,
                               device=t.device,
                               noncontiguous=True)

        # Extracts strides from a tensor or iterable of tensors into a tuple
        def _extract_strides(out):
            if isinstance(out, torch.Tensor):
                return (out.stride(),)

            # assumes (see above) that out is an iterable of tensors
            return tuple(map(lambda t: t.stride(), out))

        def _extract_data_ptrs(out):
            if isinstance(out, torch.Tensor):
                return (out.data_ptr(),)

            # assumes (see above) that out is an iterable of tensors
            return tuple(map(lambda t: t.data_ptr(), out))


        out = _apply_out_transform(_case_one_transform, expected)
        original_strides = _extract_strides(out)
        original_ptrs = _extract_data_ptrs(out)

        op_out(out=out)
        final_strides = _extract_strides(out)
        final_ptrs = _extract_data_ptrs(out)

        self.assertEqual(expected, out)
        self.assertEqual(original_strides, final_strides)
        self.assertEqual(original_ptrs, final_ptrs)

        # Case 2: out= with the correct dtype and device, but the wrong shape
        #   Expected behavior: resize with a warning.
        def _case_two_transform(t):
            wrong_shape = list(t.shape)

            if len(wrong_shape) == 0:
                # Handles scalar tensor case (empty list)
                wrong_shape = [2]
            else:
                wrong_shape[-1] = wrong_shape[-1] + 1
            return make_tensor(wrong_shape, dtype=t.dtype, device=t.device)

        out = _apply_out_transform(_case_two_transform, expected)
        msg_fail = "Resized a non-empty tensor but did not warn about it."
        with self.assertWarnsRegex(UserWarning, "An output with one or more elements", msg=msg_fail):
            op_out(out=out)
        self.assertEqual(expected, out)

        # Case 3: out= with the correct dtype and device, but an empty
        #   tensor.
        #   Expected behavior: resize without warning.
        def _case_three_transform(t):
            return make_tensor((0,),
                               dtype=t.dtype,
                               device=t.device)

        out = _apply_out_transform(_case_three_transform, expected)
        with warnings.catch_warnings(record=True) as caught:
            warnings.simplefilter("always")
            op_out(out=out)

        # Verifies no warning is a resize warning
        for w in caught:
            if "An output with one or more elements" in str(w.message):
                self.fail("Resizing an out= argument with no elements threw a resize warning!")

        self.assertEqual(expected, out)

        # Case 4: out= with correct shape and dtype, but wrong device.
        wrong_device = None
        if torch.device(device).type != 'cpu':
            wrong_device = 'cpu'
        elif torch.cuda.is_available():
            wrong_device = 'cuda'

        if wrong_device is not None:
            def _case_four_transform(t):
                return make_tensor(t.shape, dtype=t.dtype, device=wrong_device)

            out = _apply_out_transform(_case_four_transform, expected)
            msg_fail = f"Expected RuntimeError when calling with input.device={device} and out.device={wrong_device}"
            with self.assertRaises(RuntimeError, msg=msg_fail):
                op_out(out=out)

        # Case 5: out= with correct shape and device, but a dtype
        #   that output cannot be "safely" cast to (long).
        #   Expected behavior: error.
        # NOTE: this case is filtered by dtype since some ops produce
        #   bool tensors, for example, which can be safely cast to any
        #   dtype. It is applied when single tensors are floating point or complex
        #   dtypes, or if an op returns multiple tensors when at least one such
        #   tensor is a floating point or complex dtype.
        _dtypes = floating_and_complex_types_and(torch.float16, torch.bfloat16)
        if (isinstance(expected, torch.Tensor) and expected.dtype in _dtypes or
                (not isinstance(expected, torch.Tensor) and any(t.dtype in _dtypes for t in expected))):
            def _case_five_transform(t):
                return make_tensor(t.shape, dtype=torch.long, device=t.device)

            out = _apply_out_transform(_case_five_transform, expected)
            msg_fail = "" if not isinstance(expected, torch.Tensor) else \
                       ("Expected RuntimeError when doing an unsafe cast from a result of dtype "
                        f"{expected.dtype} into an out= with dtype torch.long")
            with self.assertRaises(RuntimeError, msg=msg_fail):
                op_out(out=out)

    # Tests that the forward and backward passes of operations produce the
    #   same values for the cross-product of op variants (method, inplace)
    #   against eager's gold standard op function variant
    @_variant_ops(op_db)
    def test_variant_consistency_eager(self, device, dtype, op):
        # Acquires variants (method variant, inplace variant, aliases)

        method = op.method_variant
        inplace = op.inplace_variant

        # list of all inplace ops: inplace variant + alias inplace variants if exist
        inplace_ops = [inplace, ]
        variants = [method, inplace]

        for a_op in op.aliases:
            variants.append(a_op.op)
            variants.append(a_op.method_variant)
            variants.append(a_op.inplace_variant)
            inplace_ops.append(a_op.inplace_variant)

        inplace_variants = tuple(filter(None, inplace_ops))
        variants = tuple(filter(None, variants))

        _requires_grad = (op.supports_autograd and
                          (dtype.is_floating_point or op.supports_complex_autograd(torch.device(device).type)))

        include_conjugated_inputs = op.test_conjugated_samples and dtype.is_complex
        samples = op.sample_inputs(device, dtype, requires_grad=_requires_grad, include_conjugated_inputs=include_conjugated_inputs)

        def _test_consistency_helper(samples, variants):
            for sample in samples:
                # TODO: Check grad for all Tensors requiring grad if sample.input is TensorList
                tensor = sample.input if isinstance(sample.input, torch.Tensor) else sample.input[0]

                # Computes function forward and backward values
                tensor.grad = None
                expected_forward = op(sample.input, *sample.args, **sample.kwargs)
                expected_grad = None

                output_process_fn_grad = sample.output_process_fn_grad if sample.output_process_fn_grad \
                    else lambda x: x

                # Skips inplace variants if the output dtype is not the same as
                #   the input dtype
                skip_inplace = False
                if (isinstance(expected_forward, torch.Tensor) and
                        expected_forward.dtype is not tensor.dtype):
                    skip_inplace = True

                # TODO: backward consistency only supported for single tensor outputs
                # TODO: backward consistency only checked on sample.input, not all
                #   tensor inputs
                # TODO: update to handle checking grads of all tensor inputs as
                #   derived from each tensor output
                if (op.supports_autograd and isinstance(expected_forward, torch.Tensor)
                        and (dtype.is_floating_point or op.supports_complex_autograd(torch.device(device).type))):
                    output_process_fn_grad(expected_forward).sum().backward()
                    expected_grad = tensor.grad

                # Test eager consistency
                for variant in variants:
                    # Skips inplace ops
                    if variant in inplace_ops and skip_inplace:
                        continue

                    # Compares variant's forward
                    # Note: copies the to-be-modified input when testing the inplace variant
                    tensor.grad = None
                    cloned = clone_input_helper(sample.input) if variant in inplace_ops else sample.input

                    if variant in inplace_ops and sample.broadcasts_input:
                        with self.assertRaises(RuntimeError,
                                               msg=('inplace variant either incorrectly allowed '
                                                    'resizing or you have marked the sample {}'
                                                    ' incorrectly with `broadcasts_self=True'.format(sample.summary()))):
                            variant_forward = variant(cloned,
                                                      *sample.args,
                                                      **sample.kwargs)
                        continue

                    variant_forward = variant(cloned,
                                              *sample.args,
                                              **sample.kwargs)
                    self.assertEqual(expected_forward, variant_forward)

                    # Compares variant's backward
                    if expected_grad is not None and \
                            (variant not in inplace_ops or op.supports_inplace_autograd):
                        output_process_fn_grad(variant_forward).sum().backward()
                        self.assertEqual(expected_grad, tensor.grad)

        _test_consistency_helper(samples, variants)

        def _test_inplace_preserve_storage(samples, variants):
            for sample in samples:
                # Skips inplace variants if the output dtype is not the same as
                #   the input dtype
                expected_forward = op(sample.input, *sample.args, **sample.kwargs)
                tensor = sample.input if isinstance(sample.input, torch.Tensor) else sample.input[0]
                skip_inplace = False
                if (isinstance(expected_forward, torch.Tensor) and
                        expected_forward.dtype is not tensor.dtype):
                    skip_inplace = True
                if skip_inplace:
                    return
                for variant in variants:
                    cloned = clone_input_helper(sample.input) if variant in inplace_ops else sample.input
                    inp_tensor = cloned if isinstance(cloned, torch.Tensor) else cloned[0]
                    data_ptr = inp_tensor.data_ptr()
                    variant_forward = variant(cloned,
                                              *sample.args,
                                              **sample.kwargs)
                    # TODO Support non-tensor outputs if they exist for inplace ops
                    if (isinstance(variant_forward, torch.Tensor)):
                        self.assertEqual(data_ptr, variant_forward.data_ptr(), atol=0, rtol=0)
                    else:
                        self.assertTrue(False, "Non-tensor outputs for inplace ops are not supported")

        if len(inplace_ops) > 0:
            inplace_samples = list(filter(lambda sample: not sample.broadcasts_input, samples))
            _test_inplace_preserve_storage(inplace_samples, inplace_variants)


# gradcheck requires double precision
_gradcheck_ops = partial(ops, dtypes=OpDTypes.supported,
                         allowed_dtypes=[torch.double, torch.cdouble])


class TestGradients(TestCase):
    exact_dtype = True

    # Copies inputs to inplace operations to avoid inplace modifications
    #   to leaves requiring gradient
    def _get_safe_inplace(self, inplace_variant):
        @wraps(inplace_variant)
        def _fn(t, *args, **kwargs):
            return inplace_variant(t.clone(), *args, **kwargs)

        return _fn

    def _check_helper(self, device, dtype, op, variant, check, *, check_forward_ad=False):
        if variant is None:
            self.skipTest("Skipped! Variant not implemented.")
        if not op.supports_dtype(dtype, torch.device(device).type):
            self.skipTest(f"Skipped! {op.name} does not support dtype {str(dtype)}")

        def is_inplace(variant):
            if hasattr(variant, "__wrapped__"):
                return variant.__wrapped__ is op.get_inplace()
            return variant is op.get_inplace()

        include_conjugated_inputs = op.test_conjugated_samples and dtype.is_complex
        samples = op.sample_inputs(device, dtype, requires_grad=True, include_conjugated_inputs=include_conjugated_inputs)

        for sample in samples:
            if sample.broadcasts_input and is_inplace(variant):
                continue

            # Note on TensorList inputs
            #
            # gradcheck does not support TensorList inputs so here we pass TensorList
            # inputs of size n as n single Tensor inputs to gradcheck and wrap the op
            # in a function that puts the n Tensor inputs back into a TensorList
            def fn(*inputs):
                # Put tensors back into TensorList since we splat them when passing to gradcheck
                if is_iterable_of_tensors(sample.input):
                    n = len(sample.input)
                    inputs = (inputs[:n], *inputs[n:])
                output = op.gradcheck_wrapper(variant, *inputs, **sample.kwargs)
                if sample.output_process_fn_grad is not None:
                    return sample.output_process_fn_grad(output)
                return output

            # Splat TensorList inputs into single Tensor inputs
            gradcheck_args = (sample.input,) if isinstance(sample.input, torch.Tensor) else tuple(sample.input)
            gradcheck_args += sample.args

            if check == 'gradcheck':
                self.assertTrue(gradcheck(fn, gradcheck_args,
                                          check_batched_grad=op.check_batched_grad,
                                          check_grad_dtypes=True,
                                          nondet_tol=op.gradcheck_nondet_tol,
                                          fast_mode=op.gradcheck_fast_mode,
                                          check_forward_ad=check_forward_ad))
            elif check == 'gradgradcheck':
                self.assertFalse(check_forward_ad, msg="Cannot run forward AD check for gradgradcheck")
                self.assertTrue(gradgradcheck(fn, gradcheck_args,
                                              gen_non_contig_grad_outputs=False,
                                              check_batched_grad=op.check_batched_gradgrad,
                                              check_grad_dtypes=True,
                                              nondet_tol=op.gradcheck_nondet_tol,
                                              fast_mode=op.gradcheck_fast_mode))
                self.assertTrue(gradgradcheck(fn, gradcheck_args,
                                              gen_non_contig_grad_outputs=True,
                                              check_batched_grad=op.check_batched_gradgrad,
                                              check_grad_dtypes=True,
                                              nondet_tol=op.gradcheck_nondet_tol,
                                              fast_mode=op.gradcheck_fast_mode))
            else:
                self.assertTrue(False, msg="Unknown check requested!")

    def _grad_test_helper(self, device, dtype, op, variant, *, check_forward_ad=False):
        return self._check_helper(device, dtype, op, variant, 'gradcheck', check_forward_ad=check_forward_ad)

    def _gradgrad_test_helper(self, device, dtype, op, variant):
        return self._check_helper(device, dtype, op, variant, 'gradgradcheck')

    def _skip_helper(self, op, device, dtype):
        if not op.supports_autograd:
            self.skipTest("Skipped! autograd not supported.")
        if not op.supports_complex_autograd(torch.device(device).type) and dtype.is_complex:
            self.skipTest("Skipped! Complex autograd not supported.")

    # Tests that gradients are computed correctly
    @_gradcheck_ops(op_db)
    def test_fn_grad(self, device, dtype, op):
        self._skip_helper(op, device, dtype)
        self._grad_test_helper(device, dtype, op, op.get_op())

    # Method grad (and gradgrad, see below) tests are disabled since they're
    #   costly and redundant with function grad (and gradgad) tests
    # @_gradcheck_ops(op_db)
    # def test_method_grad(self, device, dtype, op):
    #     self._skip_helper(op, device, dtype)
    #     self._grad_test_helper(device, dtype, op, op.get_method())

    @_gradcheck_ops(op_db)
    def test_inplace_grad(self, device, dtype, op):
        self._skip_helper(op, device, dtype)
        if not op.inplace_variant or not op.supports_inplace_autograd:
            self.skipTest("Skipped! Operation does not support inplace autograd.")
        self._grad_test_helper(device, dtype, op, self._get_safe_inplace(op.get_inplace()))

    # Test that gradients of gradients are computed correctly
    @_gradcheck_ops(op_db)
    def test_fn_gradgrad(self, device, dtype, op):
        self._skip_helper(op, device, dtype)
        if not op.supports_gradgrad:
            self.skipTest("Skipped! Operation does not support gradgrad")
        self._gradgrad_test_helper(device, dtype, op, op.get_op())

    # Test that gradients of gradients are properly raising
    @_gradcheck_ops(op_db)
    def test_fn_fail_gradgrad(self, device, dtype, op):
        self._skip_helper(op, device, dtype)
        if op.supports_gradgrad:
            self.skipTest("Skipped! Operation does support gradgrad")

        err_msg = r"derivative for .* is not implemented"
        with self.assertRaisesRegex(RuntimeError, err_msg):
            self._gradgrad_test_helper(device, dtype, op, op.get_op())

    # Method gradgrad (and grad, see above) tests are disabled since they're
    #   costly and redundant with function gradgrad (and grad) tests
    # @_gradcheck_ops(op_db)
    # def test_method_gradgrad(self, device, dtype, op):
    #     self._skip_helper(op, device, dtype)
    #     self._gradgrad_test_helper(device, dtype, op, op.get_method())

    @_gradcheck_ops(op_db)
    def test_inplace_gradgrad(self, device, dtype, op):
        self._skip_helper(op, device, dtype)
        if not op.inplace_variant or not op.supports_inplace_autograd:
            self.skipTest("Skipped! Operation does not support inplace autograd.")
        self._gradgrad_test_helper(device, dtype, op, self._get_safe_inplace(op.get_inplace()))

    def _forward_grad_helper(self, device, dtype, op, variant):
        if op.supports_forward_ad:
            self._grad_test_helper(device, dtype, op, variant, check_forward_ad=True)
        else:
            err_msg = r"Trying to use forward AD with .* that does not support it\."
            hint_msg = ("Running forward AD for an OP that has does not support it did not "
                        "raise any error. If your op supports forward AD, you should set supports_forward_ad=True")
            with self.assertRaisesRegex(NotImplementedError, err_msg, msg=hint_msg):
                self._grad_test_helper(device, dtype, op, variant, check_forward_ad=True)

    @_gradcheck_ops(op_db)
    def test_forward_mode_AD(self, device, dtype, op):
        self._skip_helper(op, device, dtype)

        self._forward_grad_helper(device, dtype, op, op.get_op())

    @_gradcheck_ops(op_db)
    def test_inplace_forward_mode_AD(self, device, dtype, op):
        self._skip_helper(op, device, dtype)

        if not op.inplace_variant or not op.supports_inplace_autograd:
            self.skipTest("Skipped! Operation does not support inplace autograd.")

        self._forward_grad_helper(device, dtype, op, self._get_safe_inplace(op.get_inplace()))

# types.LambdaType gave false positives
def is_lambda(lamb):
    LAMBDA = lambda: 0  # noqa: E731
    return isinstance(lamb, type(LAMBDA)) and lamb.__name__ == LAMBDA.__name__


# Tests operators for consistency between JIT and eager, also checks
#   correctness of JIT specific alias schemas and intended
#   autodifferentiation behavior.
# Inherits from JitCommonTestCase instead of TestCase directly to share
#   functionality with original test_jit.py method operator tests
class TestJit(JitCommonTestCase):
    exact_dtype = True

    # Tests that the forward and backward passes of operations produce the
    #   same values for the cross-product of op variants (function, method, inplace)
    #   and runtimes (eager, traced, scripted).
    # TODO WARNING: inplace x {traced, scripted} not currently tested
    @_variant_ops(op_db)
    @unittest.skipIf(True, "Temporarily skipping while landing Union PR stack")
    def test_variant_consistency_jit(self, device, dtype, op):
        _requires_grad = op.supports_autograd and (dtype.is_floating_point or
                                                   op.supports_complex_autograd(torch.device(device).type))

        include_conjugated_inputs = op.test_conjugated_samples and dtype.is_complex
        samples = op.sample_inputs(device, dtype, requires_grad=_requires_grad, include_conjugated_inputs=include_conjugated_inputs)

        # Acquires variants to test
        func = op.get_op()
        method = op.get_method()
        variants = {
            # TODO: inplace tests currently fail, fix and add inplace variant
            'function': func, 'method': method,
        }

        # TODO: find better way to standardize on op registration itself..
        has_fake_function = op.name in ["resize_", 'resize_as_']

        if has_fake_function:
            variants = {'method': getattr(torch.Tensor, op.name)}
            samples = op.sample_inputs(device, dtype, requires_grad=False)

        tested = False
        for sample in samples:
            # Test traced and scripted consistency
            for func_type, variant in variants.items():
                if variant is None:
                    continue

                # scripting and check_alias_analysis do not work with lambdas
                # lambdas are typically used as a way to simulate methods without
                # functional variants, so rely on the other variant for testing
                # for now
                if is_lambda(variant):
                    continue

                tested = True

                # Create accessor for script function variant
                name = op.name + '_' if func_type == 'inplace' else op.name

                # run with disable_autodiff_subgraph_inlining(True) to test
                #   autodiff support. Context manager forces the graph to contain
                #   DifferentiableGraph nodes if they are present
                with disable_autodiff_subgraph_inlining():
                    # Check scripted forward, grad, and grad grad
                    script_fn = create_script_fn(self, name, func_type)

                    def out_fn(output):
                        # Processes the output for autograd
                        if sample.output_process_fn_grad is not None:
                            return sample.output_process_fn_grad(output)
                        return output

                    def get_sample():
                        return clone_input_helper(sample.input) if op.name[-1] == '_' else sample.input

                    check_against_reference(self,
                                            script_fn,
                                            func,
                                            out_fn,
                                            (get_sample(),) + sample.args,
                                            sample.kwargs,
                                            no_grad=not _requires_grad, no_gradgrad=not op.supports_gradgrad)

                    # Check traced forward, grad, and grad grad
                    # TODO: fix tracing here
                    supports_tracing = not has_fake_function
                    if supports_tracing:
                        traced_fn = create_traced_fn(self, variant)
                        check_against_reference(self,
                                                traced_fn,
                                                func,
                                                out_fn,
                                                (get_sample(),) + sample.args,
                                                sample.kwargs,
                                                no_grad=not _requires_grad, no_gradgrad=not op.supports_gradgrad)

                    # Check alias annotation schema for correctness (make
                    #   sure inputs that aren't supposed to be modified aren't)
                    # Note: only runs in float32 because schema isn't affected by dtype,
                    #   so running it on all dtypes is would be excessive
                    if dtype == torch.float32:
                        check_alias_annotation(name, (get_sample(),) + sample.args, sample.kwargs,
                                               func_type=func_type, aten_name=op.aten_name)

                        # TODO: use script graph as well
                        checked_shape_analysis = False
                        if supports_tracing:
                            out = variant(get_sample(), *sample.args, **sample.kwargs)

                            # TODO: handle multiple outputs
                            if isinstance(out, torch.Tensor):
                                self.checkShapeAnalysis(out.size(), traced_fn.graph, op.assert_jit_shape_analysis)
                                checked_shape_analysis = True
                        if op.assert_jit_shape_analysis:
                            self.assertTrue(checked_shape_analysis)

                    # Check autodifferentiation of nodes for traced and scripted graphs, only need to check once per sample
                    if dtype is torch.float32:
                        # Sandcastle doesn't fuse nodes
                        if IS_SANDCASTLE:
                            # fusible nodes are expected to be found in FusionGroups in the DifferentiableGraphs
                            nonfusible_nodes = op.autodiff_nonfusible_nodes + op.autodiff_fusible_nodes
                            fusible_nodes = []
                        else:
                            nonfusible_nodes = op.autodiff_nonfusible_nodes
                            fusible_nodes = op.autodiff_fusible_nodes

                        if supports_tracing:
                            self.assertAutodiffNode(traced_fn.last_graph, op.assert_autodiffed, nonfusible_nodes, fusible_nodes)
                        self.assertAutodiffNode(script_fn.last_graph, op.assert_autodiffed, nonfusible_nodes, fusible_nodes)
        assert tested, "JIT Test does not execute any logic"

    # alias testing is only done with torch.float for the same reason
    _alias_ops = partial(ops, dtypes=OpDTypes.supported,
                         allowed_dtypes=(torch.float,))

    @_alias_ops((op for op in op_db if op.aliases))
    def test_jit_alias_remapping(self, device, dtype, op):
        # Required to avoid undefined value: tensor error in JIT compilation of the function template
        tensor = torch.tensor

        samples = op.sample_inputs(device, dtype, requires_grad=True)
        if len(samples) == 0:
            self.skipTest("Skipped! No sample inputs!")

        # NOTE: only tests on first sample
        sample = samples[0]

        # [Scripting Data Preparation]
        # Prepare data for test scripting
        # Below we prepare strings of args/kwargs with and without type annotations.
        # These strings are inserted into function template strings which is then torch scripted.
        # - args string is ["t0"] corresponding to the "input" tensor required by the op
        # - args_kw is the value of args and strings of kwargs used to call the op (without type annotations), for example,
        # ["to", "1.0", "(1,)", "True", "tensor(1.0)"] -> def fn(t0): return variant(t0, 1.0, (1,), True, tensor(1.0))
        args = ["t0"]

        def quote_strs(v):
            if isinstance(v, str):
                return f"'{v}'"

            return str(v)

        args_kw = args + \
            [f"{v}" for v in sample.args] + \
            [f"{k}={quote_strs(v)}" for k, v in sample.kwargs.items()]

        # Prepare data for test tracing
        sample_args_kwargs = ()
        if len(sample.args) > 0:
            sample_args_kwargs += (sample.args, )
        if len(sample.kwargs) > 0:
            sample_args_kwargs += (sample.kwargs, )

        original_name = op.aten_name
        original_name_inplace = original_name + "_"
        expected_dtype = op(sample.input, *sample.args, **sample.kwargs).dtype

        for a_op in op.aliases:
            inplace = a_op.inplace_variant
            method_or_inplace = [a_op.inplace_variant, a_op.method_variant]
            variants = (v for v in (a_op.op, a_op.method_variant, a_op.inplace_variant) if v is not None)

            # Test scripting:
            for variant in variants:
                variant_name = variant.__name__
                op_name = original_name_inplace if variant is inplace else original_name

                if variant in method_or_inplace:
                    fn_template = '''
                        def _fn(t0{c}):
                            return t0.{alias_name}({args_kw})
                    '''
                    # remove the first input tensor
                    script = fn_template.format(
                        c=", " if len(args_kw[1:]) > 1 else "",
                        args_kw=", ".join(args_kw[1:]),
                        alias_name=variant_name,
                    )
                else:
                    fn_template = '''
                        def _fn({args}):
                            return variant({args_kw})
                    '''
                    script = fn_template.format(
                        args=", ".join(args),
                        args_kw=", ".join(args_kw),
                    )
                scripted = torch.jit.CompilationUnit(script)._fn

                if (variant is inplace and not torch.can_cast(expected_dtype, dtype)):
                    try:
                        inp = clone_input_helper(sample.input)
                        scripted(inp)
                    except Exception as e:
                        continue
                    self.fail("Inplace operation on integer tensor that should be promoted to float didn't fail!")

                inp = clone_input_helper(sample.input)
                scripted(inp)
                inp = clone_input_helper(sample.input)
                graph = scripted.graph_for(inp)
                FileCheck().check(op.aten_name).check_not(variant_name).run(graph)

            # Test tracing:
            for variant in variants:
                variant_name = variant.__name__
                op_name = original_name_inplace if variant is inplace else original_name

                def _fn(*sample_args, **sample_kwargs):
                    return variant(*sample_args, **sample_kwargs)

                inp = (clone_input_helper(sample.input),) + sample_args_kwargs
                traced = torch.jit.trace(_fn, *inp)
                inp = (clone_input_helper(sample.input),) + sample_args_kwargs
                traced(*inp)
                inp = (clone_input_helper(sample.input),) + sample_args_kwargs
                graph = traced.graph_for(*inp)
                FileCheck().check(op_name).check_not(variant_name).run(graph)

class TestMathBits(TestCase):
    # Tests that
    # 1. The operator's output for physically conjugated/negated tensors and conjugate/negative view tensors
    # produces the same value
    # 2. The gradients are same in both cases mentioned in (1)
    # 3. If the operator's inplace variant is supported, tests that the inplace operation
    #    produces the correct value when called on a conjugate/negative view tensor and that the output
    #    has its conj/neg bit set to true
    # This test only runs for C -> R and C -> C functions
    # TODO: add tests for `R->C` functions
    # Note: This test runs for functions that take both tensors and tensorlists as input.
    def _test_math_view(self, device, dtype, op, _requires_grad, math_op_physical, math_op_view, is_bit_set, out_type):
        samples = op.sample_inputs(device, dtype, requires_grad=_requires_grad)
        inplace_variant = op.inplace_variant

        # helper function to physically conjugate/negate the tensor
        def math_physical(input):
            if isinstance(input, torch.Tensor):
                tensor_requires_grad = input.requires_grad
                with torch.no_grad():
                    input = math_op_physical(input)
                return input.requires_grad_(tensor_requires_grad)

            if isinstance(input, Sequence):
                out = list(map(clone_input_helper, input))
                out[0] = math_physical(out[0])
                return tuple(out)

        # helper function to clone and conjugate/negate the input if its a tensor
        # else clone the sequence and conjugate/negate the first element in the sequence
        # If a requires_grad argument is provided the tensor being conjugated/negated will
        # have its requires_grad set to that value.
        def clone_and_perform_view(input, **kwargs):
            if isinstance(input, torch.Tensor):
                requires_grad = kwargs.get('requires_grad', input.requires_grad)
                with torch.no_grad():
                    input = input.clone()
                # Note: .conj() is not called under no_grad mode since it's not allowed to modify a
                # view created in no_grad mode. Here it's ok to do so, so as a workaround we call conj
                # before resetting the requires_grad field for input
                input = math_op_view(input)
                assert input.is_leaf
                return input.requires_grad_(requires_grad)

            if isinstance(input, Sequence):
                out = list(map(clone_input_helper, input))
                out[0] = clone_and_perform_view(out[0])
                return tuple(out)

        for sample in samples:
            tensor = sample.input if isinstance(sample.input, torch.Tensor) else sample.input[0]
            cloned1 = clone_and_perform_view(sample.input)
            sample.input = math_physical(sample.input)

            # Computes function forward value with a physically conjugated/negated tensor and
            # a conj/neg view tensor and verifies that the output in both case are equal.
            expected_forward = op(sample.input, *sample.args, **sample.kwargs)
            forward_with_mathview = op(cloned1, *sample.args, **sample.kwargs)
            self.assertEqual(expected_forward, forward_with_mathview)

            # If the op has an inplace variant, and the input doesn't require broadcasting
            # and has the same dtype as output, verify that the inplace operation on a conjugated/negated
            # input produces correct output, and the output tensor has the conj/neg bit set to True
            if inplace_variant is not None and not sample.broadcasts_input:
                cloned2 = clone_and_perform_view(tensor, requires_grad=False)
                if (isinstance(expected_forward, torch.Tensor) and
                        expected_forward.dtype is tensor.dtype):
                    inplace_forward = inplace_variant(cloned2, *sample.args, **sample.kwargs)
                    self.assertTrue(is_bit_set(inplace_forward))
                    self.assertEqual(inplace_forward, expected_forward)

            # TODO: backward consistency only supported for single tensor outputs
            # TODO: backward consistency only checked on sample.input, not all
            #   tensor inputs
            # TODO: update to handle checking grads of all tensor inputs as
            #   derived from each tensor output
            if isinstance(expected_forward, torch.Tensor) and expected_forward.requires_grad:
                tensor = sample.input if isinstance(sample.input, torch.Tensor) else sample.input[0]
                expected_forward.sum().backward(retain_graph=True)
                forward_with_mathview.sum().backward(retain_graph=True)
                if tensor.grad is not None:
                    cloned1_tensor = cloned1 if isinstance(cloned1, torch.Tensor) else cloned1[0]
                    self.assertEqual(tensor.grad, cloned1_tensor.grad)

                    tensor.grad, cloned1_tensor.grad = None, None

                    # a repeat of the above test if output is not complex valued
                    if (out_type(expected_forward)):
                        grad = torch.randn_like(expected_forward)
                        expected_forward.backward(math_op_physical(grad))
                        forward_with_mathview.backward(math_op_view(grad))

                        self.assertEqual(tensor.grad, cloned1_tensor.grad)

    @ops(op_db, allowed_dtypes=(torch.cfloat,))
    def test_conj_view(self, device, dtype, op):
        if not op.test_conjugated_samples:
            self.skipTest("Operation doesn't support conjugated inputs.")
        math_op_physical = torch.conj_physical
        math_op_view = torch.conj
        _requires_grad = (op.supports_autograd and op.supports_complex_autograd(torch.device(device).type))
        is_bit_set = torch.is_conj
        self._test_math_view(device, dtype, op, _requires_grad, math_op_physical, math_op_view, is_bit_set, torch.is_complex)

    @ops(op_db, allowed_dtypes=(torch.double,))
    def test_neg_view(self, device, dtype, op):
        if not op.test_neg_view:
            self.skipTest("Operation not tested with tensors with negative bit.")
        math_op_physical = torch.neg

        def math_op_view(x):
            return torch.conj(x * 1j).imag
        _requires_grad = (op.supports_autograd and op.supports_complex_autograd(torch.device(device).type))
        is_bit_set = torch.is_neg
        self._test_math_view(device, dtype, op, _requires_grad, math_op_physical, math_op_view, is_bit_set,
                             lambda x: not torch.is_complex(x))


instantiate_device_type_tests(TestCommon, globals())
instantiate_device_type_tests(TestGradients, globals())
instantiate_device_type_tests(TestJit, globals())
instantiate_device_type_tests(TestMathBits, globals())

if __name__ == '__main__':
    run_tests()<|MERGE_RESOLUTION|>--- conflicted
+++ resolved
@@ -5,15 +5,10 @@
 
 import torch
 
-<<<<<<< HEAD
-from torch.testing import \
-    (FileCheck, floating_and_complex_types_and, get_all_dtypes)
-=======
 from torch.testing import FileCheck, make_tensor
 from torch.testing._internal.common_dtype import floating_and_complex_types_and, get_all_dtypes
->>>>>>> 7e4ebe06
 from torch.testing._internal.common_utils import \
-    (TestCase, is_iterable_of_tensors, run_tests, IS_SANDCASTLE, clone_input_helper, make_tensor,
+    (TestCase, is_iterable_of_tensors, run_tests, IS_SANDCASTLE, clone_input_helper,
      gradcheck, gradgradcheck, IS_IN_CI, suppress_warnings)
 from torch.testing._internal.common_methods_invocations import \
     (op_db, _NOTHING, UnaryUfuncInfo, ReductionOpInfo, SpectralFuncInfo)
